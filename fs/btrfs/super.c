/*
 * Copyright (C) 2007 Oracle.  All rights reserved.
 *
 * This program is free software; you can redistribute it and/or
 * modify it under the terms of the GNU General Public
 * License v2 as published by the Free Software Foundation.
 *
 * This program is distributed in the hope that it will be useful,
 * but WITHOUT ANY WARRANTY; without even the implied warranty of
 * MERCHANTABILITY or FITNESS FOR A PARTICULAR PURPOSE.  See the GNU
 * General Public License for more details.
 *
 * You should have received a copy of the GNU General Public
 * License along with this program; if not, write to the
 * Free Software Foundation, Inc., 59 Temple Place - Suite 330,
 * Boston, MA 021110-1307, USA.
 */

#include <linux/blkdev.h>
#include <linux/module.h>
#include <linux/buffer_head.h>
#include <linux/fs.h>
#include <linux/pagemap.h>
#include <linux/highmem.h>
#include <linux/time.h>
#include <linux/init.h>
#include <linux/seq_file.h>
#include <linux/string.h>
#include <linux/backing-dev.h>
#include <linux/mount.h>
#include <linux/mpage.h>
#include <linux/swap.h>
#include <linux/writeback.h>
#include <linux/statfs.h>
#include <linux/compat.h>
#include <linux/parser.h>
#include <linux/ctype.h>
#include <linux/namei.h>
#include <linux/miscdevice.h>
#include <linux/magic.h>
#include "compat.h"
#include "ctree.h"
#include "disk-io.h"
#include "transaction.h"
#include "btrfs_inode.h"
#include "ioctl.h"
#include "print-tree.h"
#include "xattr.h"
#include "volumes.h"
#include "version.h"
#include "export.h"
#include "compression.h"

static const struct super_operations btrfs_super_ops;

static void btrfs_put_super(struct super_block *sb)
{
	struct btrfs_root *root = btrfs_sb(sb);
	int ret;

	ret = close_ctree(root);
	sb->s_fs_info = NULL;
}

enum {
	Opt_degraded, Opt_subvol, Opt_device, Opt_nodatasum, Opt_nodatacow,
	Opt_max_extent, Opt_max_inline, Opt_alloc_start, Opt_nobarrier,
	Opt_ssd, Opt_nossd, Opt_ssd_spread, Opt_thread_pool, Opt_noacl,
	Opt_compress, Opt_notreelog, Opt_ratio, Opt_flushoncommit,
	Opt_discard, Opt_err,
};

static match_table_t tokens = {
	{Opt_degraded, "degraded"},
	{Opt_subvol, "subvol=%s"},
	{Opt_device, "device=%s"},
	{Opt_nodatasum, "nodatasum"},
	{Opt_nodatacow, "nodatacow"},
	{Opt_nobarrier, "nobarrier"},
	{Opt_max_extent, "max_extent=%s"},
	{Opt_max_inline, "max_inline=%s"},
	{Opt_alloc_start, "alloc_start=%s"},
	{Opt_thread_pool, "thread_pool=%d"},
	{Opt_compress, "compress"},
	{Opt_ssd, "ssd"},
	{Opt_ssd_spread, "ssd_spread"},
	{Opt_nossd, "nossd"},
	{Opt_noacl, "noacl"},
	{Opt_notreelog, "notreelog"},
	{Opt_flushoncommit, "flushoncommit"},
	{Opt_ratio, "metadata_ratio=%d"},
	{Opt_discard, "discard"},
	{Opt_err, NULL},
};

u64 btrfs_parse_size(char *str)
{
	u64 res;
	int mult = 1;
	char *end;
	char last;

	res = simple_strtoul(str, &end, 10);

	last = end[0];
	if (isalpha(last)) {
		last = tolower(last);
		switch (last) {
		case 'g':
			mult *= 1024;
		case 'm':
			mult *= 1024;
		case 'k':
			mult *= 1024;
		}
		res = res * mult;
	}
	return res;
}

/*
 * Regular mount options parser.  Everything that is needed only when
 * reading in a new superblock is parsed here.
 */
int btrfs_parse_options(struct btrfs_root *root, char *options)
{
	struct btrfs_fs_info *info = root->fs_info;
	substring_t args[MAX_OPT_ARGS];
	char *p, *num;
	int intarg;

	if (!options)
		return 0;

	/*
	 * strsep changes the string, duplicate it because parse_options
	 * gets called twice
	 */
	options = kstrdup(options, GFP_NOFS);
	if (!options)
		return -ENOMEM;


	while ((p = strsep(&options, ",")) != NULL) {
		int token;
		if (!*p)
			continue;

		token = match_token(p, tokens, args);
		switch (token) {
		case Opt_degraded:
			printk(KERN_INFO "btrfs: allowing degraded mounts\n");
			btrfs_set_opt(info->mount_opt, DEGRADED);
			break;
		case Opt_subvol:
		case Opt_device:
			/*
			 * These are parsed by btrfs_parse_early_options
			 * and can be happily ignored here.
			 */
			break;
		case Opt_nodatasum:
			printk(KERN_INFO "btrfs: setting nodatasum\n");
			btrfs_set_opt(info->mount_opt, NODATASUM);
			break;
		case Opt_nodatacow:
			printk(KERN_INFO "btrfs: setting nodatacow\n");
			btrfs_set_opt(info->mount_opt, NODATACOW);
			btrfs_set_opt(info->mount_opt, NODATASUM);
			break;
		case Opt_compress:
			printk(KERN_INFO "btrfs: use compression\n");
			btrfs_set_opt(info->mount_opt, COMPRESS);
			break;
		case Opt_ssd:
			printk(KERN_INFO "btrfs: use ssd allocation scheme\n");
			btrfs_set_opt(info->mount_opt, SSD);
			break;
		case Opt_ssd_spread:
			printk(KERN_INFO "btrfs: use spread ssd "
			       "allocation scheme\n");
			btrfs_set_opt(info->mount_opt, SSD);
			btrfs_set_opt(info->mount_opt, SSD_SPREAD);
			break;
		case Opt_nossd:
			printk(KERN_INFO "btrfs: not using ssd allocation "
			       "scheme\n");
			btrfs_set_opt(info->mount_opt, NOSSD);
			btrfs_clear_opt(info->mount_opt, SSD);
			btrfs_clear_opt(info->mount_opt, SSD_SPREAD);
			break;
		case Opt_nobarrier:
			printk(KERN_INFO "btrfs: turning off barriers\n");
			btrfs_set_opt(info->mount_opt, NOBARRIER);
			break;
		case Opt_thread_pool:
			intarg = 0;
			match_int(&args[0], &intarg);
			if (intarg) {
				info->thread_pool_size = intarg;
				printk(KERN_INFO "btrfs: thread pool %d\n",
				       info->thread_pool_size);
			}
			break;
		case Opt_max_extent:
			num = match_strdup(&args[0]);
			if (num) {
				info->max_extent = btrfs_parse_size(num);
				kfree(num);

				info->max_extent = max_t(u64,
					info->max_extent, root->sectorsize);
				printk(KERN_INFO "btrfs: max_extent at %llu\n",
				       (unsigned long long)info->max_extent);
			}
			break;
		case Opt_max_inline:
			num = match_strdup(&args[0]);
			if (num) {
				info->max_inline = btrfs_parse_size(num);
				kfree(num);

				if (info->max_inline) {
					info->max_inline = max_t(u64,
						info->max_inline,
						root->sectorsize);
				}
				printk(KERN_INFO "btrfs: max_inline at %llu\n",
					(unsigned long long)info->max_inline);
			}
			break;
		case Opt_alloc_start:
			num = match_strdup(&args[0]);
			if (num) {
				info->alloc_start = btrfs_parse_size(num);
				kfree(num);
				printk(KERN_INFO
					"btrfs: allocations start at %llu\n",
					(unsigned long long)info->alloc_start);
			}
			break;
		case Opt_noacl:
			root->fs_info->sb->s_flags &= ~MS_POSIXACL;
			break;
		case Opt_notreelog:
			printk(KERN_INFO "btrfs: disabling tree log\n");
			btrfs_set_opt(info->mount_opt, NOTREELOG);
			break;
		case Opt_flushoncommit:
			printk(KERN_INFO "btrfs: turning on flush-on-commit\n");
			btrfs_set_opt(info->mount_opt, FLUSHONCOMMIT);
			break;
		case Opt_ratio:
			intarg = 0;
			match_int(&args[0], &intarg);
			if (intarg) {
				info->metadata_ratio = intarg;
				printk(KERN_INFO "btrfs: metadata ratio %d\n",
				       info->metadata_ratio);
			}
			break;
		case Opt_discard:
			btrfs_set_opt(info->mount_opt, DISCARD);
			break;
		default:
			break;
		}
	}
	kfree(options);
	return 0;
}

/*
 * Parse mount options that are required early in the mount process.
 *
 * All other options will be parsed on much later in the mount process and
 * only when we need to allocate a new super block.
 */
static int btrfs_parse_early_options(const char *options, fmode_t flags,
		void *holder, char **subvol_name,
		struct btrfs_fs_devices **fs_devices)
{
	substring_t args[MAX_OPT_ARGS];
	char *opts, *p;
	int error = 0;

	if (!options)
		goto out;

	/*
	 * strsep changes the string, duplicate it because parse_options
	 * gets called twice
	 */
	opts = kstrdup(options, GFP_KERNEL);
	if (!opts)
		return -ENOMEM;

	while ((p = strsep(&opts, ",")) != NULL) {
		int token;
		if (!*p)
			continue;

		token = match_token(p, tokens, args);
		switch (token) {
		case Opt_subvol:
			*subvol_name = match_strdup(&args[0]);
			break;
		case Opt_device:
			error = btrfs_scan_one_device(match_strdup(&args[0]),
					flags, holder, fs_devices);
			if (error)
				goto out_free_opts;
			break;
		default:
			break;
		}
	}

 out_free_opts:
	kfree(opts);
 out:
	/*
	 * If no subvolume name is specified we use the default one.  Allocate
	 * a copy of the string "." here so that code later in the
	 * mount path doesn't care if it's the default volume or another one.
	 */
	if (!*subvol_name) {
		*subvol_name = kstrdup(".", GFP_KERNEL);
		if (!*subvol_name)
			return -ENOMEM;
	}
	return error;
}

static int btrfs_fill_super(struct super_block *sb,
			    struct btrfs_fs_devices *fs_devices,
			    void *data, int silent)
{
	struct inode *inode;
	struct dentry *root_dentry;
	struct btrfs_super_block *disk_super;
	struct btrfs_root *tree_root;
	struct btrfs_key key;
	int err;

	sb->s_maxbytes = MAX_LFS_FILESIZE;
	sb->s_magic = BTRFS_SUPER_MAGIC;
	sb->s_op = &btrfs_super_ops;
	sb->s_export_op = &btrfs_export_ops;
	sb->s_xattr = btrfs_xattr_handlers;
	sb->s_time_gran = 1;
<<<<<<< HEAD
#ifdef CONFIG_BTRFS_POSIX_ACL
=======
#ifdef CONFIG_BTRFS_FS_POSIX_ACL
>>>>>>> 66b00a7c
	sb->s_flags |= MS_POSIXACL;
#endif

	tree_root = open_ctree(sb, fs_devices, (char *)data);

	if (IS_ERR(tree_root)) {
		printk("btrfs: open_ctree failed\n");
		return PTR_ERR(tree_root);
	}
	sb->s_fs_info = tree_root;
	disk_super = &tree_root->fs_info->super_copy;

	key.objectid = BTRFS_FIRST_FREE_OBJECTID;
	key.type = BTRFS_INODE_ITEM_KEY;
	key.offset = 0;
	inode = btrfs_iget(sb, &key, tree_root->fs_info->fs_root);
	if (IS_ERR(inode)) {
		err = PTR_ERR(inode);
		goto fail_close;
	}

	root_dentry = d_alloc_root(inode);
	if (!root_dentry) {
		iput(inode);
		err = -ENOMEM;
		goto fail_close;
	}
#if 0
	/* this does the super kobj at the same time */
	err = btrfs_sysfs_add_super(tree_root->fs_info);
	if (err)
		goto fail_close;
#endif

	sb->s_root = root_dentry;

	save_mount_options(sb, data);
	return 0;

fail_close:
	close_ctree(tree_root);
	return err;
}

int btrfs_sync_fs(struct super_block *sb, int wait)
{
	struct btrfs_trans_handle *trans;
	struct btrfs_root *root = btrfs_sb(sb);
	int ret;

	if (!wait) {
		filemap_flush(root->fs_info->btree_inode->i_mapping);
		return 0;
	}

	btrfs_start_delalloc_inodes(root);
	btrfs_wait_ordered_extents(root, 0);

	trans = btrfs_start_transaction(root, 1);
	ret = btrfs_commit_transaction(trans, root);
	return ret;
}

static int btrfs_show_options(struct seq_file *seq, struct vfsmount *vfs)
{
	struct btrfs_root *root = btrfs_sb(vfs->mnt_sb);
	struct btrfs_fs_info *info = root->fs_info;

	if (btrfs_test_opt(root, DEGRADED))
		seq_puts(seq, ",degraded");
	if (btrfs_test_opt(root, NODATASUM))
		seq_puts(seq, ",nodatasum");
	if (btrfs_test_opt(root, NODATACOW))
		seq_puts(seq, ",nodatacow");
	if (btrfs_test_opt(root, NOBARRIER))
		seq_puts(seq, ",nobarrier");
	if (info->max_extent != (u64)-1)
		seq_printf(seq, ",max_extent=%llu",
			   (unsigned long long)info->max_extent);
	if (info->max_inline != 8192 * 1024)
		seq_printf(seq, ",max_inline=%llu",
			   (unsigned long long)info->max_inline);
	if (info->alloc_start != 0)
		seq_printf(seq, ",alloc_start=%llu",
			   (unsigned long long)info->alloc_start);
	if (info->thread_pool_size !=  min_t(unsigned long,
					     num_online_cpus() + 2, 8))
		seq_printf(seq, ",thread_pool=%d", info->thread_pool_size);
	if (btrfs_test_opt(root, COMPRESS))
		seq_puts(seq, ",compress");
	if (btrfs_test_opt(root, NOSSD))
		seq_puts(seq, ",nossd");
	if (btrfs_test_opt(root, SSD_SPREAD))
		seq_puts(seq, ",ssd_spread");
	else if (btrfs_test_opt(root, SSD))
		seq_puts(seq, ",ssd");
	if (btrfs_test_opt(root, NOTREELOG))
		seq_puts(seq, ",notreelog");
	if (btrfs_test_opt(root, FLUSHONCOMMIT))
		seq_puts(seq, ",flushoncommit");
	if (!(root->fs_info->sb->s_flags & MS_POSIXACL))
		seq_puts(seq, ",noacl");
	return 0;
}

static int btrfs_test_super(struct super_block *s, void *data)
{
	struct btrfs_fs_devices *test_fs_devices = data;
	struct btrfs_root *root = btrfs_sb(s);

	return root->fs_info->fs_devices == test_fs_devices;
}

/*
 * Find a superblock for the given device / mount point.
 *
 * Note:  This is based on get_sb_bdev from fs/super.c with a few additions
 *	  for multiple device setup.  Make sure to keep it in sync.
 */
static int btrfs_get_sb(struct file_system_type *fs_type, int flags,
		const char *dev_name, void *data, struct vfsmount *mnt)
{
	char *subvol_name = NULL;
	struct block_device *bdev = NULL;
	struct super_block *s;
	struct dentry *root;
	struct btrfs_fs_devices *fs_devices = NULL;
	fmode_t mode = FMODE_READ;
	int error = 0;

	if (!(flags & MS_RDONLY))
		mode |= FMODE_WRITE;

	error = btrfs_parse_early_options(data, mode, fs_type,
					  &subvol_name, &fs_devices);
	if (error)
		return error;

	error = btrfs_scan_one_device(dev_name, mode, fs_type, &fs_devices);
	if (error)
		goto error_free_subvol_name;

	error = btrfs_open_devices(fs_devices, mode, fs_type);
	if (error)
		goto error_free_subvol_name;

	if (!(flags & MS_RDONLY) && fs_devices->rw_devices == 0) {
		error = -EACCES;
		goto error_close_devices;
	}

	bdev = fs_devices->latest_bdev;
	s = sget(fs_type, btrfs_test_super, set_anon_super, fs_devices);
	if (IS_ERR(s))
		goto error_s;

	if (s->s_root) {
		if ((flags ^ s->s_flags) & MS_RDONLY) {
			deactivate_locked_super(s);
			error = -EBUSY;
			goto error_close_devices;
		}

		btrfs_close_devices(fs_devices);
	} else {
		char b[BDEVNAME_SIZE];

		s->s_flags = flags;
		strlcpy(s->s_id, bdevname(bdev, b), sizeof(s->s_id));
		error = btrfs_fill_super(s, fs_devices, data,
					 flags & MS_SILENT ? 1 : 0);
		if (error) {
			deactivate_locked_super(s);
			goto error_free_subvol_name;
		}

		btrfs_sb(s)->fs_info->bdev_holder = fs_type;
		s->s_flags |= MS_ACTIVE;
	}

	if (!strcmp(subvol_name, "."))
		root = dget(s->s_root);
	else {
		mutex_lock(&s->s_root->d_inode->i_mutex);
		root = lookup_one_len(subvol_name, s->s_root,
				      strlen(subvol_name));
		mutex_unlock(&s->s_root->d_inode->i_mutex);

		if (IS_ERR(root)) {
			deactivate_locked_super(s);
			error = PTR_ERR(root);
			goto error_free_subvol_name;
		}
		if (!root->d_inode) {
			dput(root);
			deactivate_locked_super(s);
			error = -ENXIO;
			goto error_free_subvol_name;
		}
	}

	mnt->mnt_sb = s;
	mnt->mnt_root = root;

	kfree(subvol_name);
	return 0;

error_s:
	error = PTR_ERR(s);
error_close_devices:
	btrfs_close_devices(fs_devices);
error_free_subvol_name:
	kfree(subvol_name);
	return error;
}

static int btrfs_remount(struct super_block *sb, int *flags, char *data)
{
	struct btrfs_root *root = btrfs_sb(sb);
	int ret;

	ret = btrfs_parse_options(root, data);
	if (ret)
		return -EINVAL;

	if ((*flags & MS_RDONLY) == (sb->s_flags & MS_RDONLY))
		return 0;

	if (*flags & MS_RDONLY) {
		sb->s_flags |= MS_RDONLY;

		ret =  btrfs_commit_super(root);
		WARN_ON(ret);
	} else {
		if (root->fs_info->fs_devices->rw_devices == 0)
			return -EACCES;

		if (btrfs_super_log_root(&root->fs_info->super_copy) != 0)
			return -EINVAL;

		/* recover relocation */
		ret = btrfs_recover_relocation(root);
		WARN_ON(ret);

		ret = btrfs_cleanup_fs_roots(root->fs_info);
		WARN_ON(ret);

		sb->s_flags &= ~MS_RDONLY;
	}

	return 0;
}

static int btrfs_statfs(struct dentry *dentry, struct kstatfs *buf)
{
	struct btrfs_root *root = btrfs_sb(dentry->d_sb);
	struct btrfs_super_block *disk_super = &root->fs_info->super_copy;
	int bits = dentry->d_sb->s_blocksize_bits;
	__be32 *fsid = (__be32 *)root->fs_info->fsid;

	buf->f_namelen = BTRFS_NAME_LEN;
	buf->f_blocks = btrfs_super_total_bytes(disk_super) >> bits;
	buf->f_bfree = buf->f_blocks -
		(btrfs_super_bytes_used(disk_super) >> bits);
	buf->f_bavail = buf->f_bfree;
	buf->f_bsize = dentry->d_sb->s_blocksize;
	buf->f_type = BTRFS_SUPER_MAGIC;

	/* We treat it as constant endianness (it doesn't matter _which_)
	   because we want the fsid to come out the same whether mounted
	   on a big-endian or little-endian host */
	buf->f_fsid.val[0] = be32_to_cpu(fsid[0]) ^ be32_to_cpu(fsid[2]);
	buf->f_fsid.val[1] = be32_to_cpu(fsid[1]) ^ be32_to_cpu(fsid[3]);
	/* Mask in the root object ID too, to disambiguate subvols */
	buf->f_fsid.val[0] ^= BTRFS_I(dentry->d_inode)->root->objectid >> 32;
	buf->f_fsid.val[1] ^= BTRFS_I(dentry->d_inode)->root->objectid;

	return 0;
}

static struct file_system_type btrfs_fs_type = {
	.owner		= THIS_MODULE,
	.name		= "btrfs",
	.get_sb		= btrfs_get_sb,
	.kill_sb	= kill_anon_super,
	.fs_flags	= FS_REQUIRES_DEV,
};

/*
 * used by btrfsctl to scan devices when no FS is mounted
 */
static long btrfs_control_ioctl(struct file *file, unsigned int cmd,
				unsigned long arg)
{
	struct btrfs_ioctl_vol_args *vol;
	struct btrfs_fs_devices *fs_devices;
	int ret = -ENOTTY;

	if (!capable(CAP_SYS_ADMIN))
		return -EPERM;

	vol = memdup_user((void __user *)arg, sizeof(*vol));
	if (IS_ERR(vol))
		return PTR_ERR(vol);

	switch (cmd) {
	case BTRFS_IOC_SCAN_DEV:
		ret = btrfs_scan_one_device(vol->name, FMODE_READ,
					    &btrfs_fs_type, &fs_devices);
		break;
	}

	kfree(vol);
	return ret;
}

static int btrfs_freeze(struct super_block *sb)
{
	struct btrfs_root *root = btrfs_sb(sb);
	mutex_lock(&root->fs_info->transaction_kthread_mutex);
	mutex_lock(&root->fs_info->cleaner_mutex);
	return 0;
}

static int btrfs_unfreeze(struct super_block *sb)
{
	struct btrfs_root *root = btrfs_sb(sb);
	mutex_unlock(&root->fs_info->cleaner_mutex);
	mutex_unlock(&root->fs_info->transaction_kthread_mutex);
	return 0;
}

static const struct super_operations btrfs_super_ops = {
	.drop_inode	= btrfs_drop_inode,
	.delete_inode	= btrfs_delete_inode,
	.put_super	= btrfs_put_super,
	.sync_fs	= btrfs_sync_fs,
	.show_options	= btrfs_show_options,
	.write_inode	= btrfs_write_inode,
	.dirty_inode	= btrfs_dirty_inode,
	.alloc_inode	= btrfs_alloc_inode,
	.destroy_inode	= btrfs_destroy_inode,
	.statfs		= btrfs_statfs,
	.remount_fs	= btrfs_remount,
	.freeze_fs	= btrfs_freeze,
	.unfreeze_fs	= btrfs_unfreeze,
};

static const struct file_operations btrfs_ctl_fops = {
	.unlocked_ioctl	 = btrfs_control_ioctl,
	.compat_ioctl = btrfs_control_ioctl,
	.owner	 = THIS_MODULE,
};

static struct miscdevice btrfs_misc = {
	.minor		= MISC_DYNAMIC_MINOR,
	.name		= "btrfs-control",
	.fops		= &btrfs_ctl_fops
};

static int btrfs_interface_init(void)
{
	return misc_register(&btrfs_misc);
}

static void btrfs_interface_exit(void)
{
	if (misc_deregister(&btrfs_misc) < 0)
		printk(KERN_INFO "misc_deregister failed for control device");
}

static int __init init_btrfs_fs(void)
{
	int err;

	err = btrfs_init_sysfs();
	if (err)
		return err;

	err = btrfs_init_cachep();
	if (err)
		goto free_sysfs;

	err = extent_io_init();
	if (err)
		goto free_cachep;

	err = extent_map_init();
	if (err)
		goto free_extent_io;

	err = btrfs_interface_init();
	if (err)
		goto free_extent_map;

	err = register_filesystem(&btrfs_fs_type);
	if (err)
		goto unregister_ioctl;

	printk(KERN_INFO "%s loaded\n", BTRFS_BUILD_VERSION);
	return 0;

unregister_ioctl:
	btrfs_interface_exit();
free_extent_map:
	extent_map_exit();
free_extent_io:
	extent_io_exit();
free_cachep:
	btrfs_destroy_cachep();
free_sysfs:
	btrfs_exit_sysfs();
	return err;
}

static void __exit exit_btrfs_fs(void)
{
	btrfs_destroy_cachep();
	extent_map_exit();
	extent_io_exit();
	btrfs_interface_exit();
	unregister_filesystem(&btrfs_fs_type);
	btrfs_exit_sysfs();
	btrfs_cleanup_fs_uuids();
	btrfs_zlib_exit();
}

module_init(init_btrfs_fs)
module_exit(exit_btrfs_fs)

MODULE_LICENSE("GPL");<|MERGE_RESOLUTION|>--- conflicted
+++ resolved
@@ -349,11 +349,7 @@
 	sb->s_export_op = &btrfs_export_ops;
 	sb->s_xattr = btrfs_xattr_handlers;
 	sb->s_time_gran = 1;
-<<<<<<< HEAD
-#ifdef CONFIG_BTRFS_POSIX_ACL
-=======
 #ifdef CONFIG_BTRFS_FS_POSIX_ACL
->>>>>>> 66b00a7c
 	sb->s_flags |= MS_POSIXACL;
 #endif
 
