--- conflicted
+++ resolved
@@ -372,14 +372,6 @@
 	if (num_k8_northbridges == 0)
 		return;
 
-<<<<<<< HEAD
-	/* not in virtualized environments */
-	if (num_k8_northbridges == 0)
-		return;
-
-	this_leaf->can_disable = true;
-	this_leaf->l3_indices  = amd_calc_l3_indices();
-=======
 	/*
 	 * Strictly speaking, the amount in @size below is leaked since it is
 	 * never freed but this is done only on shutdown so it doesn't matter.
@@ -402,7 +394,6 @@
 	WARN_ON(!l3_caches[node]);
 
 	this_leaf->l3 = l3_caches[node];
->>>>>>> 3998d095
 }
 
 static ssize_t show_cache_disable(struct _cpuid4_info *this_leaf, char *buf,
