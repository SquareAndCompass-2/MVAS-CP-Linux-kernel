/*
 * This file is subject to the terms and conditions of the GNU General Public
 * License.  See the file "COPYING" in the main directory of this archive
 * for more details.
 *
 * Copyright (C) 2004, 2005 MIPS Technologies, Inc.  All rights reserved.
 * Copyright (C) 2013 Imagination Technologies Ltd.
 *
 * VPE spport module for loading a MIPS SP program into VPE1. The SP
 * environment is rather simple since there are no TLBs. It needs
 * to be relocatable (or partiall linked). Initialize your stack in
 * the startup-code. The loader looks for the symbol __start and sets
 * up the execution to resume from there. To load and run, simply do
 * a cat SP 'binary' to the /dev/vpe1 device.
 */
#include <linux/kernel.h>
#include <linux/device.h>
#include <linux/fs.h>
#include <linux/init.h>
#include <linux/slab.h>
#include <linux/list.h>
#include <linux/vmalloc.h>
#include <linux/elf.h>
#include <linux/seq_file.h>
#include <linux/syscalls.h>
#include <linux/moduleloader.h>
#include <linux/interrupt.h>
#include <linux/poll.h>
#include <linux/bootmem.h>
#include <asm/mipsregs.h>
#include <asm/mipsmtregs.h>
#include <asm/cacheflush.h>
#include <linux/atomic.h>
#include <asm/mips_mt.h>
#include <asm/processor.h>
#include <asm/vpe.h>

#ifndef ARCH_SHF_SMALL
#define ARCH_SHF_SMALL 0
#endif

/* If this is set, the section belongs in the init part of the module */
#define INIT_OFFSET_MASK (1UL << (BITS_PER_LONG-1))

<<<<<<< HEAD
/*
 * The number of TCs and VPEs physically available on the core
 */
static int hw_tcs, hw_vpes;
static char module_name[] = "vpe";
static int major;
static const int minor = 1;	/* fixed for now  */

/* grab the likely amount of memory we will need. */
#ifdef CONFIG_MIPS_VPE_LOADER_TOM
#define P_SIZE (2 * 1024 * 1024)
#else
/* add an overhead to the max kmalloc size for non-striped symbols/etc */
#define P_SIZE (256 * 1024)
#endif

extern unsigned long physical_memsize;

#define MAX_VPES 16
#define VPE_PATH_MAX 256

enum vpe_state {
	VPE_STATE_UNUSED = 0,
	VPE_STATE_INUSE,
	VPE_STATE_RUNNING
};

enum tc_state {
	TC_STATE_UNUSED = 0,
	TC_STATE_INUSE,
	TC_STATE_RUNNING,
	TC_STATE_DYNAMIC
};

struct vpe {
	enum vpe_state state;

	/* (device) minor associated with this vpe */
	int minor;

	/* elfloader stuff */
	void *load_addr;
	unsigned long len;
	char *pbuffer;
	unsigned long plen;
	char cwd[VPE_PATH_MAX];

	unsigned long __start;

	/* tc's associated with this vpe */
	struct list_head tc;

	/* The list of vpe's */
	struct list_head list;

	/* shared symbol address */
	void *shared_ptr;

	/* the list of who wants to know when something major happens */
	struct list_head notify;

	unsigned int ntcs;
};

struct tc {
	enum tc_state state;
	int index;

	struct vpe *pvpe;	/* parent VPE */
	struct list_head tc;	/* The list of TC's with this VPE */
	struct list_head list;	/* The global list of tc's */
};

struct {
	spinlock_t vpe_list_lock;
	struct list_head vpe_list;	/* Virtual processing elements */
	spinlock_t tc_list_lock;
	struct list_head tc_list;	/* Thread contexts */
} vpecontrol = {
=======
struct vpe_control vpecontrol = {
>>>>>>> b26a21c1
	.vpe_list_lock	= __SPIN_LOCK_UNLOCKED(vpe_list_lock),
	.vpe_list	= LIST_HEAD_INIT(vpecontrol.vpe_list),
	.tc_list_lock	= __SPIN_LOCK_UNLOCKED(tc_list_lock),
	.tc_list	= LIST_HEAD_INIT(vpecontrol.tc_list)
};

/* get the vpe associated with this minor */
struct vpe *get_vpe(int minor)
{
	struct vpe *res, *v;

	if (!cpu_has_mipsmt)
		return NULL;

	res = NULL;
	spin_lock(&vpecontrol.vpe_list_lock);
	list_for_each_entry(v, &vpecontrol.vpe_list, list) {
		if (v->minor == VPE_MODULE_MINOR) {
			res = v;
			break;
		}
	}
	spin_unlock(&vpecontrol.vpe_list_lock);

	return res;
}

/* get the vpe associated with this minor */
struct tc *get_tc(int index)
{
	struct tc *res, *t;

	res = NULL;
	spin_lock(&vpecontrol.tc_list_lock);
	list_for_each_entry(t, &vpecontrol.tc_list, list) {
		if (t->index == index) {
			res = t;
			break;
		}
	}
	spin_unlock(&vpecontrol.tc_list_lock);

	return res;
}

/* allocate a vpe and associate it with this minor (or index) */
struct vpe *alloc_vpe(int minor)
{
	struct vpe *v;

	v = kzalloc(sizeof(struct vpe), GFP_KERNEL);
	if (v == NULL)
		goto out;

	INIT_LIST_HEAD(&v->tc);
	spin_lock(&vpecontrol.vpe_list_lock);
	list_add_tail(&v->list, &vpecontrol.vpe_list);
	spin_unlock(&vpecontrol.vpe_list_lock);

	INIT_LIST_HEAD(&v->notify);
	v->minor = VPE_MODULE_MINOR;

out:
	return v;
}

/* allocate a tc. At startup only tc0 is running, all other can be halted. */
struct tc *alloc_tc(int index)
{
	struct tc *tc;

	tc = kzalloc(sizeof(struct tc), GFP_KERNEL);
	if (tc == NULL)
		goto out;

	INIT_LIST_HEAD(&tc->tc);
	tc->index = index;

	spin_lock(&vpecontrol.tc_list_lock);
	list_add_tail(&tc->list, &vpecontrol.tc_list);
	spin_unlock(&vpecontrol.tc_list_lock);

out:
	return tc;
}

/* clean up and free everything */
void release_vpe(struct vpe *v)
{
	list_del(&v->list);
	if (v->load_addr)
		release_progmem(v);
	kfree(v);
}

/* Find some VPE program space */
void *alloc_progmem(unsigned long len)
{
	void *addr;

#ifdef CONFIG_MIPS_VPE_LOADER_TOM
	/*
	 * This means you must tell Linux to use less memory than you
	 * physically have, for example by passing a mem= boot argument.
	 */
	addr = pfn_to_kaddr(max_low_pfn);
	memset(addr, 0, len);
#else
	/* simple grab some mem for now */
	addr = kzalloc(len, GFP_KERNEL);
#endif

	return addr;
}

void release_progmem(void *ptr)
{
#ifndef CONFIG_MIPS_VPE_LOADER_TOM
	kfree(ptr);
#endif
}

/* Update size with this section: return offset. */
static long get_offset(unsigned long *size, Elf_Shdr *sechdr)
{
	long ret;

	ret = ALIGN(*size, sechdr->sh_addralign ? : 1);
	*size = ret + sechdr->sh_size;
	return ret;
}

/* Lay out the SHF_ALLOC sections in a way not dissimilar to how ld
   might -- code, read-only data, read-write data, small data.	Tally
   sizes, and place the offsets into sh_entsize fields: high bit means it
   belongs in init. */
static void layout_sections(struct module *mod, const Elf_Ehdr *hdr,
			    Elf_Shdr *sechdrs, const char *secstrings)
{
	static unsigned long const masks[][2] = {
		/* NOTE: all executable code must be the first section
		 * in this array; otherwise modify the text_size
		 * finder in the two loops below */
		{SHF_EXECINSTR | SHF_ALLOC, ARCH_SHF_SMALL},
		{SHF_ALLOC, SHF_WRITE | ARCH_SHF_SMALL},
		{SHF_WRITE | SHF_ALLOC, ARCH_SHF_SMALL},
		{ARCH_SHF_SMALL | SHF_ALLOC, 0}
	};
	unsigned int m, i;

	for (i = 0; i < hdr->e_shnum; i++)
		sechdrs[i].sh_entsize = ~0UL;

	for (m = 0; m < ARRAY_SIZE(masks); ++m) {
		for (i = 0; i < hdr->e_shnum; ++i) {
			Elf_Shdr *s = &sechdrs[i];

			if ((s->sh_flags & masks[m][0]) != masks[m][0]
			    || (s->sh_flags & masks[m][1])
			    || s->sh_entsize != ~0UL)
				continue;
			s->sh_entsize =
				get_offset((unsigned long *)&mod->core_size, s);
		}

		if (m == 0)
			mod->core_text_size = mod->core_size;

	}
}

/* from module-elf32.c, but subverted a little */

struct mips_hi16 {
	struct mips_hi16 *next;
	Elf32_Addr *addr;
	Elf32_Addr value;
};

static struct mips_hi16 *mips_hi16_list;
static unsigned int gp_offs, gp_addr;

static int apply_r_mips_none(struct module *me, uint32_t *location,
			     Elf32_Addr v)
{
	return 0;
}

static int apply_r_mips_gprel16(struct module *me, uint32_t *location,
				Elf32_Addr v)
{
	int rel;

	if (!(*location & 0xffff)) {
		rel = (int)v - gp_addr;
	} else {
		/* .sbss + gp(relative) + offset */
		/* kludge! */
		rel =  (int)(short)((int)v + gp_offs +
				    (int)(short)(*location & 0xffff) - gp_addr);
	}

	if ((rel > 32768) || (rel < -32768)) {
		pr_debug("VPE loader: apply_r_mips_gprel16: relative address 0x%x out of range of gp register\n",
			 rel);
		return -ENOEXEC;
	}

	*location = (*location & 0xffff0000) | (rel & 0xffff);

	return 0;
}

static int apply_r_mips_pc16(struct module *me, uint32_t *location,
			     Elf32_Addr v)
{
	int rel;
	rel = (((unsigned int)v - (unsigned int)location));
	rel >>= 2; /* because the offset is in _instructions_ not bytes. */
	rel -= 1;  /* and one instruction less due to the branch delay slot. */

	if ((rel > 32768) || (rel < -32768)) {
		pr_debug("VPE loader: apply_r_mips_pc16: relative address out of range 0x%x\n",
			 rel);
		return -ENOEXEC;
	}

	*location = (*location & 0xffff0000) | (rel & 0xffff);

	return 0;
}

static int apply_r_mips_32(struct module *me, uint32_t *location,
			   Elf32_Addr v)
{
	*location += v;

	return 0;
}

static int apply_r_mips_26(struct module *me, uint32_t *location,
			   Elf32_Addr v)
{
	if (v % 4) {
		pr_debug("VPE loader: apply_r_mips_26: unaligned relocation\n");
		return -ENOEXEC;
	}

/*
 * Not desperately convinced this is a good check of an overflow condition
 * anyway. But it gets in the way of handling undefined weak symbols which
 * we want to set to zero.
 * if ((v & 0xf0000000) != (((unsigned long)location + 4) & 0xf0000000)) {
 * printk(KERN_ERR
 * "module %s: relocation overflow\n",
 * me->name);
 * return -ENOEXEC;
 * }
 */

	*location = (*location & ~0x03ffffff) |
		((*location + (v >> 2)) & 0x03ffffff);
	return 0;
}

static int apply_r_mips_hi16(struct module *me, uint32_t *location,
			     Elf32_Addr v)
{
	struct mips_hi16 *n;

	/*
	 * We cannot relocate this one now because we don't know the value of
	 * the carry we need to add.  Save the information, and let LO16 do the
	 * actual relocation.
	 */
	n = kmalloc(sizeof(*n), GFP_KERNEL);
	if (!n)
		return -ENOMEM;

	n->addr = location;
	n->value = v;
	n->next = mips_hi16_list;
	mips_hi16_list = n;

	return 0;
}

static int apply_r_mips_lo16(struct module *me, uint32_t *location,
			     Elf32_Addr v)
{
	unsigned long insnlo = *location;
	Elf32_Addr val, vallo;
	struct mips_hi16 *l, *next;

	/* Sign extend the addend we extract from the lo insn.	*/
	vallo = ((insnlo & 0xffff) ^ 0x8000) - 0x8000;

	if (mips_hi16_list != NULL) {

		l = mips_hi16_list;
		while (l != NULL) {
			unsigned long insn;

			/*
			 * The value for the HI16 had best be the same.
			 */
			if (v != l->value) {
				pr_debug("VPE loader: apply_r_mips_lo16/hi16: inconsistent value information\n");
				goto out_free;
			}

			/*
			 * Do the HI16 relocation.  Note that we actually don't
			 * need to know anything about the LO16 itself, except
			 * where to find the low 16 bits of the addend needed
			 * by the LO16.
			 */
			insn = *l->addr;
			val = ((insn & 0xffff) << 16) + vallo;
			val += v;

			/*
			 * Account for the sign extension that will happen in
			 * the low bits.
			 */
			val = ((val >> 16) + ((val & 0x8000) != 0)) & 0xffff;

			insn = (insn & ~0xffff) | val;
			*l->addr = insn;

			next = l->next;
			kfree(l);
			l = next;
		}

		mips_hi16_list = NULL;
	}

	/*
	 * Ok, we're done with the HI16 relocs.	 Now deal with the LO16.
	 */
	val = v + vallo;
	insnlo = (insnlo & ~0xffff) | (val & 0xffff);
	*location = insnlo;

	return 0;

out_free:
	while (l != NULL) {
		next = l->next;
		kfree(l);
		l = next;
	}
	mips_hi16_list = NULL;

	return -ENOEXEC;
}

static int (*reloc_handlers[]) (struct module *me, uint32_t *location,
				Elf32_Addr v) = {
	[R_MIPS_NONE]	= apply_r_mips_none,
	[R_MIPS_32]	= apply_r_mips_32,
	[R_MIPS_26]	= apply_r_mips_26,
	[R_MIPS_HI16]	= apply_r_mips_hi16,
	[R_MIPS_LO16]	= apply_r_mips_lo16,
	[R_MIPS_GPREL16] = apply_r_mips_gprel16,
	[R_MIPS_PC16] = apply_r_mips_pc16
};

static char *rstrs[] = {
	[R_MIPS_NONE]	= "MIPS_NONE",
	[R_MIPS_32]	= "MIPS_32",
	[R_MIPS_26]	= "MIPS_26",
	[R_MIPS_HI16]	= "MIPS_HI16",
	[R_MIPS_LO16]	= "MIPS_LO16",
	[R_MIPS_GPREL16] = "MIPS_GPREL16",
	[R_MIPS_PC16] = "MIPS_PC16"
};

static int apply_relocations(Elf32_Shdr *sechdrs,
		      const char *strtab,
		      unsigned int symindex,
		      unsigned int relsec,
		      struct module *me)
{
	Elf32_Rel *rel = (void *) sechdrs[relsec].sh_addr;
	Elf32_Sym *sym;
	uint32_t *location;
	unsigned int i;
	Elf32_Addr v;
	int res;

	for (i = 0; i < sechdrs[relsec].sh_size / sizeof(*rel); i++) {
		Elf32_Word r_info = rel[i].r_info;

		/* This is where to make the change */
		location = (void *)sechdrs[sechdrs[relsec].sh_info].sh_addr
			+ rel[i].r_offset;
		/* This is the symbol it is referring to */
		sym = (Elf32_Sym *)sechdrs[symindex].sh_addr
			+ ELF32_R_SYM(r_info);

		if (!sym->st_value) {
			pr_debug("%s: undefined weak symbol %s\n",
				 me->name, strtab + sym->st_name);
			/* just print the warning, dont barf */
		}

		v = sym->st_value;

		res = reloc_handlers[ELF32_R_TYPE(r_info)](me, location, v);
		if (res) {
			char *r = rstrs[ELF32_R_TYPE(r_info)];
			pr_warn("VPE loader: .text+0x%x relocation type %s for symbol \"%s\" failed\n",
				rel[i].r_offset, r ? r : "UNKNOWN",
				strtab + sym->st_name);
			return res;
		}
	}

	return 0;
}

static inline void save_gp_address(unsigned int secbase, unsigned int rel)
{
	gp_addr = secbase + rel;
	gp_offs = gp_addr - (secbase & 0xffff0000);
}
/* end module-elf32.c */

/* Change all symbols so that sh_value encodes the pointer directly. */
static void simplify_symbols(Elf_Shdr *sechdrs,
			    unsigned int symindex,
			    const char *strtab,
			    const char *secstrings,
			    unsigned int nsecs, struct module *mod)
{
	Elf_Sym *sym = (void *)sechdrs[symindex].sh_addr;
	unsigned long secbase, bssbase = 0;
	unsigned int i, n = sechdrs[symindex].sh_size / sizeof(Elf_Sym);
	int size;

	/* find the .bss section for COMMON symbols */
	for (i = 0; i < nsecs; i++) {
		if (strncmp(secstrings + sechdrs[i].sh_name, ".bss", 4) == 0) {
			bssbase = sechdrs[i].sh_addr;
			break;
		}
	}

	for (i = 1; i < n; i++) {
		switch (sym[i].st_shndx) {
		case SHN_COMMON:
			/* Allocate space for the symbol in the .bss section.
			   st_value is currently size.
			   We want it to have the address of the symbol. */

			size = sym[i].st_value;
			sym[i].st_value = bssbase;

			bssbase += size;
			break;

		case SHN_ABS:
			/* Don't need to do anything */
			break;

		case SHN_UNDEF:
			/* ret = -ENOENT; */
			break;

		case SHN_MIPS_SCOMMON:
			pr_debug("simplify_symbols: ignoring SHN_MIPS_SCOMMON symbol <%s> st_shndx %d\n",
				 strtab + sym[i].st_name, sym[i].st_shndx);
			/* .sbss section */
			break;

		default:
			secbase = sechdrs[sym[i].st_shndx].sh_addr;

			if (strncmp(strtab + sym[i].st_name, "_gp", 3) == 0)
				save_gp_address(secbase, sym[i].st_value);

			sym[i].st_value += secbase;
			break;
		}
	}
}

#ifdef DEBUG_ELFLOADER
static void dump_elfsymbols(Elf_Shdr *sechdrs, unsigned int symindex,
			    const char *strtab, struct module *mod)
{
	Elf_Sym *sym = (void *)sechdrs[symindex].sh_addr;
	unsigned int i, n = sechdrs[symindex].sh_size / sizeof(Elf_Sym);

	pr_debug("dump_elfsymbols: n %d\n", n);
	for (i = 1; i < n; i++) {
		pr_debug(" i %d name <%s> 0x%x\n", i, strtab + sym[i].st_name,
			 sym[i].st_value);
	}
}
#endif

static int find_vpe_symbols(struct vpe *v, Elf_Shdr *sechdrs,
				      unsigned int symindex, const char *strtab,
				      struct module *mod)
{
	Elf_Sym *sym = (void *)sechdrs[symindex].sh_addr;
	unsigned int i, n = sechdrs[symindex].sh_size / sizeof(Elf_Sym);

	for (i = 1; i < n; i++) {
		if (strcmp(strtab + sym[i].st_name, "__start") == 0)
			v->__start = sym[i].st_value;

		if (strcmp(strtab + sym[i].st_name, "vpe_shared") == 0)
			v->shared_ptr = (void *)sym[i].st_value;
	}

	if ((v->__start == 0) || (v->shared_ptr == NULL))
		return -1;

	return 0;
}

/*
 * Allocates a VPE with some program code space(the load address), copies the
 * contents of the program (p)buffer performing relocatations/etc, free's it
 * when finished.
 */
static int vpe_elfload(struct vpe *v)
{
	Elf_Ehdr *hdr;
	Elf_Shdr *sechdrs;
	long err = 0;
	char *secstrings, *strtab = NULL;
	unsigned int len, i, symindex = 0, strindex = 0, relocate = 0;
	struct module mod; /* so we can re-use the relocations code */

	memset(&mod, 0, sizeof(struct module));
	strcpy(mod.name, "VPE loader");

	hdr = (Elf_Ehdr *) v->pbuffer;
	len = v->plen;

	/* Sanity checks against insmoding binaries or wrong arch,
	   weird elf version */
	if (memcmp(hdr->e_ident, ELFMAG, SELFMAG) != 0
	    || (hdr->e_type != ET_REL && hdr->e_type != ET_EXEC)
	    || !elf_check_arch(hdr)
	    || hdr->e_shentsize != sizeof(*sechdrs)) {
		pr_warn("VPE loader: program wrong arch or weird elf version\n");

		return -ENOEXEC;
	}

	if (hdr->e_type == ET_REL)
		relocate = 1;

	if (len < hdr->e_shoff + hdr->e_shnum * sizeof(Elf_Shdr)) {
		pr_err("VPE loader: program length %u truncated\n", len);

		return -ENOEXEC;
	}

	/* Convenience variables */
	sechdrs = (void *)hdr + hdr->e_shoff;
	secstrings = (void *)hdr + sechdrs[hdr->e_shstrndx].sh_offset;
	sechdrs[0].sh_addr = 0;

	/* And these should exist, but gcc whinges if we don't init them */
	symindex = strindex = 0;

	if (relocate) {
		for (i = 1; i < hdr->e_shnum; i++) {
			if ((sechdrs[i].sh_type != SHT_NOBITS) &&
			    (len < sechdrs[i].sh_offset + sechdrs[i].sh_size)) {
				pr_err("VPE program length %u truncated\n",
				       len);
				return -ENOEXEC;
			}

			/* Mark all sections sh_addr with their address in the
			   temporary image. */
			sechdrs[i].sh_addr = (size_t) hdr +
				sechdrs[i].sh_offset;

			/* Internal symbols and strings. */
			if (sechdrs[i].sh_type == SHT_SYMTAB) {
				symindex = i;
				strindex = sechdrs[i].sh_link;
				strtab = (char *)hdr +
					sechdrs[strindex].sh_offset;
			}
		}
		layout_sections(&mod, hdr, sechdrs, secstrings);
	}

	v->load_addr = alloc_progmem(mod.core_size);
	if (!v->load_addr)
		return -ENOMEM;

	pr_info("VPE loader: loading to %p\n", v->load_addr);

	if (relocate) {
		for (i = 0; i < hdr->e_shnum; i++) {
			void *dest;

			if (!(sechdrs[i].sh_flags & SHF_ALLOC))
				continue;

			dest = v->load_addr + sechdrs[i].sh_entsize;

			if (sechdrs[i].sh_type != SHT_NOBITS)
				memcpy(dest, (void *)sechdrs[i].sh_addr,
				       sechdrs[i].sh_size);
			/* Update sh_addr to point to copy in image. */
			sechdrs[i].sh_addr = (unsigned long)dest;

			pr_debug(" section sh_name %s sh_addr 0x%x\n",
				 secstrings + sechdrs[i].sh_name,
				 sechdrs[i].sh_addr);
		}

		/* Fix up syms, so that st_value is a pointer to location. */
		simplify_symbols(sechdrs, symindex, strtab, secstrings,
				 hdr->e_shnum, &mod);

		/* Now do relocations. */
		for (i = 1; i < hdr->e_shnum; i++) {
			const char *strtab = (char *)sechdrs[strindex].sh_addr;
			unsigned int info = sechdrs[i].sh_info;

			/* Not a valid relocation section? */
			if (info >= hdr->e_shnum)
				continue;

			/* Don't bother with non-allocated sections */
			if (!(sechdrs[info].sh_flags & SHF_ALLOC))
				continue;

			if (sechdrs[i].sh_type == SHT_REL)
				err = apply_relocations(sechdrs, strtab,
							symindex, i, &mod);
			else if (sechdrs[i].sh_type == SHT_RELA)
				err = apply_relocate_add(sechdrs, strtab,
							 symindex, i, &mod);
			if (err < 0)
				return err;

		}
	} else {
		struct elf_phdr *phdr = (struct elf_phdr *)
						((char *)hdr + hdr->e_phoff);

		for (i = 0; i < hdr->e_phnum; i++) {
			if (phdr->p_type == PT_LOAD) {
				memcpy((void *)phdr->p_paddr,
				       (char *)hdr + phdr->p_offset,
				       phdr->p_filesz);
				memset((void *)phdr->p_paddr + phdr->p_filesz,
				       0, phdr->p_memsz - phdr->p_filesz);
		    }
		    phdr++;
		}

		for (i = 0; i < hdr->e_shnum; i++) {
			/* Internal symbols and strings. */
			if (sechdrs[i].sh_type == SHT_SYMTAB) {
				symindex = i;
				strindex = sechdrs[i].sh_link;
				strtab = (char *)hdr +
					sechdrs[strindex].sh_offset;

				/*
				 * mark symtab's address for when we try
				 * to find the magic symbols
				 */
				sechdrs[i].sh_addr = (size_t) hdr +
					sechdrs[i].sh_offset;
			}
		}
	}

	/* make sure it's physically written out */
	flush_icache_range((unsigned long)v->load_addr,
			   (unsigned long)v->load_addr + v->len);

	if ((find_vpe_symbols(v, sechdrs, symindex, strtab, &mod)) < 0) {
		if (v->__start == 0) {
			pr_warn("VPE loader: program does not contain a __start symbol\n");
			return -ENOEXEC;
		}

		if (v->shared_ptr == NULL)
			pr_warn("VPE loader: program does not contain vpe_shared symbol.\n"
				" Unable to use AMVP (AP/SP) facilities.\n");
	}

	pr_info(" elf loaded\n");
	return 0;
}

static int getcwd(char *buff, int size)
{
	mm_segment_t old_fs;
	int ret;

	old_fs = get_fs();
	set_fs(KERNEL_DS);

	ret = sys_getcwd(buff, size);

	set_fs(old_fs);

	return ret;
}

/* checks VPE is unused and gets ready to load program	*/
static int vpe_open(struct inode *inode, struct file *filp)
{
	enum vpe_state state;
	struct vpe_notifications *notifier;
	struct vpe *v;
	int ret;

	if (VPE_MODULE_MINOR != iminor(inode)) {
		/* assume only 1 device at the moment. */
		pr_warn("VPE loader: only vpe1 is supported\n");

		return -ENODEV;
	}

	v = get_vpe(aprp_cpu_index());
	if (v == NULL) {
		pr_warn("VPE loader: unable to get vpe\n");

		return -ENODEV;
	}

	state = xchg(&v->state, VPE_STATE_INUSE);
	if (state != VPE_STATE_UNUSED) {
		pr_debug("VPE loader: tc in use dumping regs\n");

		list_for_each_entry(notifier, &v->notify, list)
			notifier->stop(aprp_cpu_index());

		release_progmem(v->load_addr);
		cleanup_tc(get_tc(aprp_cpu_index()));
	}

	/* this of-course trashes what was there before... */
	v->pbuffer = vmalloc(P_SIZE);
	if (!v->pbuffer) {
		pr_warn("VPE loader: unable to allocate memory\n");
		return -ENOMEM;
	}
	v->plen = P_SIZE;
	v->load_addr = NULL;
	v->len = 0;

	v->cwd[0] = 0;
	ret = getcwd(v->cwd, VPE_PATH_MAX);
	if (ret < 0)
		pr_warn("VPE loader: open, getcwd returned %d\n", ret);

	v->shared_ptr = NULL;
	v->__start = 0;

	return 0;
}

static int vpe_release(struct inode *inode, struct file *filp)
{
	struct vpe *v;
	Elf_Ehdr *hdr;
	int ret = 0;

	v = get_vpe(aprp_cpu_index());
	if (v == NULL)
		return -ENODEV;

	hdr = (Elf_Ehdr *) v->pbuffer;
	if (memcmp(hdr->e_ident, ELFMAG, SELFMAG) == 0) {
		if ((vpe_elfload(v) >= 0) && vpe_run) {
			vpe_run(v);
		} else {
			pr_warn("VPE loader: ELF load failed.\n");
			ret = -ENOEXEC;
		}
	} else {
		pr_warn("VPE loader: only elf files are supported\n");
		ret = -ENOEXEC;
	}

	/* It's good to be able to run the SP and if it chokes have a look at
	   the /dev/rt?. But if we reset the pointer to the shared struct we
	   lose what has happened. So perhaps if garbage is sent to the vpe
	   device, use it as a trigger for the reset. Hopefully a nice
	   executable will be along shortly. */
	if (ret < 0)
		v->shared_ptr = NULL;

	vfree(v->pbuffer);
	v->plen = 0;

	return ret;
}

static ssize_t vpe_write(struct file *file, const char __user *buffer,
			 size_t count, loff_t *ppos)
{
	size_t ret = count;
	struct vpe *v;

	if (iminor(file_inode(file)) != VPE_MODULE_MINOR)
		return -ENODEV;

	v = get_vpe(aprp_cpu_index());

	if (v == NULL)
		return -ENODEV;

	if ((count + v->len) > v->plen) {
		pr_warn("VPE loader: elf size too big. Perhaps strip uneeded symbols\n");
		return -ENOMEM;
	}

	count -= copy_from_user(v->pbuffer + v->len, buffer, count);
	if (!count)
		return -EFAULT;

	v->len += count;
	return ret;
}

const struct file_operations vpe_fops = {
	.owner = THIS_MODULE,
	.open = vpe_open,
	.release = vpe_release,
	.write = vpe_write,
	.llseek = noop_llseek,
};

void *vpe_get_shared(int index)
{
	struct vpe *v = get_vpe(index);

	if (v == NULL)
		return NULL;

	return v->shared_ptr;
}
EXPORT_SYMBOL(vpe_get_shared);

<<<<<<< HEAD
=======
int vpe_getuid(int index)
{
	struct vpe *v = get_vpe(index);

	if (v == NULL)
		return -1;

	return v->uid;
}
EXPORT_SYMBOL(vpe_getuid);

int vpe_getgid(int index)
{
	struct vpe *v = get_vpe(index);

	if (v == NULL)
		return -1;

	return v->gid;
}
EXPORT_SYMBOL(vpe_getgid);

>>>>>>> b26a21c1
int vpe_notify(int index, struct vpe_notifications *notify)
{
	struct vpe *v = get_vpe(index);

	if (v == NULL)
		return -1;

	list_add(&notify->list, &v->notify);
	return 0;
}
EXPORT_SYMBOL(vpe_notify);

char *vpe_getcwd(int index)
{
	struct vpe *v = get_vpe(index);

	if (v == NULL)
		return NULL;

	return v->cwd;
}
EXPORT_SYMBOL(vpe_getcwd);

module_init(vpe_module_init);
module_exit(vpe_module_exit);
MODULE_DESCRIPTION("MIPS VPE Loader");
MODULE_AUTHOR("Elizabeth Oldham, MIPS Technologies, Inc.");
MODULE_LICENSE("GPL");<|MERGE_RESOLUTION|>--- conflicted
+++ resolved
@@ -42,89 +42,7 @@
 /* If this is set, the section belongs in the init part of the module */
 #define INIT_OFFSET_MASK (1UL << (BITS_PER_LONG-1))
 
-<<<<<<< HEAD
-/*
- * The number of TCs and VPEs physically available on the core
- */
-static int hw_tcs, hw_vpes;
-static char module_name[] = "vpe";
-static int major;
-static const int minor = 1;	/* fixed for now  */
-
-/* grab the likely amount of memory we will need. */
-#ifdef CONFIG_MIPS_VPE_LOADER_TOM
-#define P_SIZE (2 * 1024 * 1024)
-#else
-/* add an overhead to the max kmalloc size for non-striped symbols/etc */
-#define P_SIZE (256 * 1024)
-#endif
-
-extern unsigned long physical_memsize;
-
-#define MAX_VPES 16
-#define VPE_PATH_MAX 256
-
-enum vpe_state {
-	VPE_STATE_UNUSED = 0,
-	VPE_STATE_INUSE,
-	VPE_STATE_RUNNING
-};
-
-enum tc_state {
-	TC_STATE_UNUSED = 0,
-	TC_STATE_INUSE,
-	TC_STATE_RUNNING,
-	TC_STATE_DYNAMIC
-};
-
-struct vpe {
-	enum vpe_state state;
-
-	/* (device) minor associated with this vpe */
-	int minor;
-
-	/* elfloader stuff */
-	void *load_addr;
-	unsigned long len;
-	char *pbuffer;
-	unsigned long plen;
-	char cwd[VPE_PATH_MAX];
-
-	unsigned long __start;
-
-	/* tc's associated with this vpe */
-	struct list_head tc;
-
-	/* The list of vpe's */
-	struct list_head list;
-
-	/* shared symbol address */
-	void *shared_ptr;
-
-	/* the list of who wants to know when something major happens */
-	struct list_head notify;
-
-	unsigned int ntcs;
-};
-
-struct tc {
-	enum tc_state state;
-	int index;
-
-	struct vpe *pvpe;	/* parent VPE */
-	struct list_head tc;	/* The list of TC's with this VPE */
-	struct list_head list;	/* The global list of tc's */
-};
-
-struct {
-	spinlock_t vpe_list_lock;
-	struct list_head vpe_list;	/* Virtual processing elements */
-	spinlock_t tc_list_lock;
-	struct list_head tc_list;	/* Thread contexts */
-} vpecontrol = {
-=======
 struct vpe_control vpecontrol = {
->>>>>>> b26a21c1
 	.vpe_list_lock	= __SPIN_LOCK_UNLOCKED(vpe_list_lock),
 	.vpe_list	= LIST_HEAD_INIT(vpecontrol.vpe_list),
 	.tc_list_lock	= __SPIN_LOCK_UNLOCKED(tc_list_lock),
@@ -980,31 +898,6 @@
 }
 EXPORT_SYMBOL(vpe_get_shared);
 
-<<<<<<< HEAD
-=======
-int vpe_getuid(int index)
-{
-	struct vpe *v = get_vpe(index);
-
-	if (v == NULL)
-		return -1;
-
-	return v->uid;
-}
-EXPORT_SYMBOL(vpe_getuid);
-
-int vpe_getgid(int index)
-{
-	struct vpe *v = get_vpe(index);
-
-	if (v == NULL)
-		return -1;
-
-	return v->gid;
-}
-EXPORT_SYMBOL(vpe_getgid);
-
->>>>>>> b26a21c1
 int vpe_notify(int index, struct vpe_notifications *notify)
 {
 	struct vpe *v = get_vpe(index);
