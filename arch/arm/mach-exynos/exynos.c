/*
 * SAMSUNG EXYNOS Flattened Device Tree enabled machine
 *
 * Copyright (c) 2010-2014 Samsung Electronics Co., Ltd.
 *		http://www.samsung.com
 *
 * This program is free software; you can redistribute it and/or modify
 * it under the terms of the GNU General Public License version 2 as
 * published by the Free Software Foundation.
 */

#include <linux/init.h>
#include <linux/io.h>
#include <linux/kernel.h>
#include <linux/serial_s3c.h>
#include <linux/of.h>
#include <linux/of_address.h>
#include <linux/of_fdt.h>
#include <linux/of_platform.h>
#include <linux/platform_device.h>
#include <linux/pm_domain.h>

#include <asm/cacheflush.h>
#include <asm/hardware/cache-l2x0.h>
#include <asm/mach/arch.h>
#include <asm/mach/map.h>
#include <asm/memory.h>

#include "common.h"
#include "mfc.h"
#include "regs-pmu.h"

static struct map_desc exynos4_iodesc[] __initdata = {
	{
		.virtual	= (unsigned long)S3C_VA_SYS,
		.pfn		= __phys_to_pfn(EXYNOS4_PA_SYSCON),
		.length		= SZ_64K,
		.type		= MT_DEVICE,
	}, {
		.virtual	= (unsigned long)S3C_VA_TIMER,
		.pfn		= __phys_to_pfn(EXYNOS4_PA_TIMER),
		.length		= SZ_16K,
		.type		= MT_DEVICE,
	}, {
		.virtual	= (unsigned long)S3C_VA_WATCHDOG,
		.pfn		= __phys_to_pfn(EXYNOS4_PA_WATCHDOG),
		.length		= SZ_4K,
		.type		= MT_DEVICE,
	}, {
		.virtual	= (unsigned long)S5P_VA_SROMC,
		.pfn		= __phys_to_pfn(EXYNOS4_PA_SROMC),
		.length		= SZ_4K,
		.type		= MT_DEVICE,
	}, {
		.virtual	= (unsigned long)S5P_VA_SYSTIMER,
		.pfn		= __phys_to_pfn(EXYNOS4_PA_SYSTIMER),
		.length		= SZ_4K,
		.type		= MT_DEVICE,
	}, {
		.virtual	= (unsigned long)S5P_VA_PMU,
		.pfn		= __phys_to_pfn(EXYNOS4_PA_PMU),
		.length		= SZ_64K,
		.type		= MT_DEVICE,
	}, {
		.virtual	= (unsigned long)S5P_VA_COMBINER_BASE,
		.pfn		= __phys_to_pfn(EXYNOS4_PA_COMBINER),
		.length		= SZ_4K,
		.type		= MT_DEVICE,
	}, {
		.virtual	= (unsigned long)S5P_VA_GIC_CPU,
		.pfn		= __phys_to_pfn(EXYNOS4_PA_GIC_CPU),
		.length		= SZ_64K,
		.type		= MT_DEVICE,
	}, {
		.virtual	= (unsigned long)S5P_VA_GIC_DIST,
		.pfn		= __phys_to_pfn(EXYNOS4_PA_GIC_DIST),
		.length		= SZ_64K,
		.type		= MT_DEVICE,
	}, {
		.virtual	= (unsigned long)S5P_VA_CMU,
		.pfn		= __phys_to_pfn(EXYNOS4_PA_CMU),
		.length		= SZ_128K,
		.type		= MT_DEVICE,
	}, {
		.virtual	= (unsigned long)S5P_VA_COREPERI_BASE,
		.pfn		= __phys_to_pfn(EXYNOS4_PA_COREPERI),
		.length		= SZ_8K,
		.type		= MT_DEVICE,
	}, {
		.virtual	= (unsigned long)S5P_VA_L2CC,
		.pfn		= __phys_to_pfn(EXYNOS4_PA_L2CC),
		.length		= SZ_4K,
		.type		= MT_DEVICE,
	}, {
		.virtual	= (unsigned long)S5P_VA_DMC0,
		.pfn		= __phys_to_pfn(EXYNOS4_PA_DMC0),
		.length		= SZ_64K,
		.type		= MT_DEVICE,
	}, {
		.virtual	= (unsigned long)S5P_VA_DMC1,
		.pfn		= __phys_to_pfn(EXYNOS4_PA_DMC1),
		.length		= SZ_64K,
		.type		= MT_DEVICE,
	}, {
		.virtual	= (unsigned long)S3C_VA_USB_HSPHY,
		.pfn		= __phys_to_pfn(EXYNOS4_PA_HSPHY),
		.length		= SZ_4K,
		.type		= MT_DEVICE,
	},
};

static struct map_desc exynos5_iodesc[] __initdata = {
	{
		.virtual	= (unsigned long)S3C_VA_SYS,
		.pfn		= __phys_to_pfn(EXYNOS5_PA_SYSCON),
		.length		= SZ_64K,
		.type		= MT_DEVICE,
	}, {
		.virtual	= (unsigned long)S3C_VA_TIMER,
		.pfn		= __phys_to_pfn(EXYNOS5_PA_TIMER),
		.length		= SZ_16K,
		.type		= MT_DEVICE,
	}, {
		.virtual	= (unsigned long)S3C_VA_WATCHDOG,
		.pfn		= __phys_to_pfn(EXYNOS5_PA_WATCHDOG),
		.length		= SZ_4K,
		.type		= MT_DEVICE,
	}, {
		.virtual	= (unsigned long)S5P_VA_SROMC,
		.pfn		= __phys_to_pfn(EXYNOS5_PA_SROMC),
		.length		= SZ_4K,
		.type		= MT_DEVICE,
	}, {
		.virtual	= (unsigned long)S5P_VA_CMU,
		.pfn		= __phys_to_pfn(EXYNOS5_PA_CMU),
		.length		= 144 * SZ_1K,
		.type		= MT_DEVICE,
	}, {
		.virtual	= (unsigned long)S5P_VA_PMU,
		.pfn		= __phys_to_pfn(EXYNOS5_PA_PMU),
		.length		= SZ_64K,
		.type		= MT_DEVICE,
	},
};

void exynos_restart(enum reboot_mode mode, const char *cmd)
{
	struct device_node *np;
	u32 val = 0x1;
	void __iomem *addr = EXYNOS_SWRESET;

	if (of_machine_is_compatible("samsung,exynos5440")) {
		u32 status;
		np = of_find_compatible_node(NULL, NULL, "samsung,exynos5440-clock");

		addr = of_iomap(np, 0) + 0xbc;
		status = __raw_readl(addr);

		addr = of_iomap(np, 0) + 0xcc;
		val = __raw_readl(addr);

		val = (val & 0xffff0000) | (status & 0xffff);
	}

	__raw_writel(val, addr);
}

static struct platform_device exynos_cpuidle = {
	.name              = "exynos_cpuidle",
	.dev.platform_data = exynos_enter_aftr,
	.id                = -1,
};

void __init exynos_cpuidle_init(void)
{
	if (soc_is_exynos5440())
		return;

	platform_device_register(&exynos_cpuidle);
}

void __init exynos_cpufreq_init(void)
{
	platform_device_register_simple("exynos-cpufreq", -1, NULL, 0);
}

void __init exynos_init_late(void)
{
	if (of_machine_is_compatible("samsung,exynos5440"))
		/* to be supported later */
		return;

	pm_genpd_poweroff_unused();
	exynos_pm_init();
}

static int __init exynos_fdt_map_chipid(unsigned long node, const char *uname,
					int depth, void *data)
{
	struct map_desc iodesc;
	__be32 *reg;
	int len;

	if (!of_flat_dt_is_compatible(node, "samsung,exynos4210-chipid") &&
		!of_flat_dt_is_compatible(node, "samsung,exynos5440-clock"))
		return 0;

	reg = of_get_flat_dt_prop(node, "reg", &len);
	if (reg == NULL || len != (sizeof(unsigned long) * 2))
		return 0;

	iodesc.pfn = __phys_to_pfn(be32_to_cpu(reg[0]));
	iodesc.length = be32_to_cpu(reg[1]) - 1;
	iodesc.virtual = (unsigned long)S5P_VA_CHIPID;
	iodesc.type = MT_DEVICE;
	iotable_init(&iodesc, 1);
	return 1;
}

/*
 * exynos_map_io
 *
 * register the standard cpu IO areas
 */
static void __init exynos_map_io(void)
{
	if (soc_is_exynos4())
		iotable_init(exynos4_iodesc, ARRAY_SIZE(exynos4_iodesc));

	if (soc_is_exynos5())
		iotable_init(exynos5_iodesc, ARRAY_SIZE(exynos5_iodesc));
}

void __init exynos_init_io(void)
{
	debug_ll_io_init();

	of_scan_flat_dt(exynos_fdt_map_chipid, NULL);

	/* detect cpu id and rev. */
	s5p_init_cpu(S5P_VA_CHIPID);

	exynos_map_io();
}

<<<<<<< HEAD
static int __init exynos4_l2x0_cache_init(void)
{
	int ret;

	if (!soc_is_exynos4())
		return 0;

	ret = l2x0_of_init(L2_AUX_VAL, L2_AUX_MASK);
	if (ret)
		return ret;

	if (IS_ENABLED(CONFIG_S5P_SLEEP)) {
		l2x0_regs_phys = virt_to_phys(&l2x0_saved_regs);
		clean_dcache_area(&l2x0_regs_phys, sizeof(unsigned long));
	}
	return 0;
}
early_initcall(exynos4_l2x0_cache_init);
=======
struct bus_type exynos_subsys = {
	.name		= "exynos-core",
	.dev_name	= "exynos-core",
};

static int __init exynos_core_init(void)
{
	return subsys_system_register(&exynos_subsys, NULL);
}
core_initcall(exynos_core_init);
>>>>>>> bd63ce27

static void __init exynos_dt_machine_init(void)
{
	struct device_node *i2c_np;
	const char *i2c_compat = "samsung,s3c2440-i2c";
	unsigned int tmp;
	int id;

	/*
	 * Exynos5's legacy i2c controller and new high speed i2c
	 * controller have muxed interrupt sources. By default the
	 * interrupts for 4-channel HS-I2C controller are enabled.
	 * If node for first four channels of legacy i2c controller
	 * are available then re-configure the interrupts via the
	 * system register.
	 */
	if (soc_is_exynos5()) {
		for_each_compatible_node(i2c_np, NULL, i2c_compat) {
			if (of_device_is_available(i2c_np)) {
				id = of_alias_get_id(i2c_np, "i2c");
				if (id < 4) {
					tmp = readl(EXYNOS5_SYS_I2C_CFG);
					writel(tmp & ~(0x1 << id),
							EXYNOS5_SYS_I2C_CFG);
				}
			}
		}
	}

	exynos_cpuidle_init();
	exynos_cpufreq_init();

	of_platform_populate(NULL, of_default_bus_match_table, NULL, NULL);
}

static char const *exynos_dt_compat[] __initconst = {
	"samsung,exynos3",
	"samsung,exynos3250",
	"samsung,exynos4",
	"samsung,exynos4210",
	"samsung,exynos4212",
	"samsung,exynos4412",
	"samsung,exynos5",
	"samsung,exynos5250",
	"samsung,exynos5260",
	"samsung,exynos5420",
	"samsung,exynos5440",
	NULL
};

static void __init exynos_reserve(void)
{
#ifdef CONFIG_S5P_DEV_MFC
	int i;
	char *mfc_mem[] = {
		"samsung,mfc-v5",
		"samsung,mfc-v6",
		"samsung,mfc-v7",
	};

	for (i = 0; i < ARRAY_SIZE(mfc_mem); i++)
		if (of_scan_flat_dt(s5p_fdt_alloc_mfc_mem, mfc_mem[i]))
			break;
#endif
}

DT_MACHINE_START(EXYNOS_DT, "SAMSUNG EXYNOS (Flattened Device Tree)")
	/* Maintainer: Thomas Abraham <thomas.abraham@linaro.org> */
	/* Maintainer: Kukjin Kim <kgene.kim@samsung.com> */
	.l2c_aux_val	= 0x3c400001,
	.l2c_aux_mask	= 0xc20fffff,
	.smp		= smp_ops(exynos_smp_ops),
	.map_io		= exynos_init_io,
	.init_early	= exynos_firmware_init,
	.init_machine	= exynos_dt_machine_init,
	.init_late	= exynos_init_late,
	.dt_compat	= exynos_dt_compat,
	.restart	= exynos_restart,
	.reserve	= exynos_reserve,
MACHINE_END<|MERGE_RESOLUTION|>--- conflicted
+++ resolved
@@ -242,38 +242,6 @@
 
 	exynos_map_io();
 }
-
-<<<<<<< HEAD
-static int __init exynos4_l2x0_cache_init(void)
-{
-	int ret;
-
-	if (!soc_is_exynos4())
-		return 0;
-
-	ret = l2x0_of_init(L2_AUX_VAL, L2_AUX_MASK);
-	if (ret)
-		return ret;
-
-	if (IS_ENABLED(CONFIG_S5P_SLEEP)) {
-		l2x0_regs_phys = virt_to_phys(&l2x0_saved_regs);
-		clean_dcache_area(&l2x0_regs_phys, sizeof(unsigned long));
-	}
-	return 0;
-}
-early_initcall(exynos4_l2x0_cache_init);
-=======
-struct bus_type exynos_subsys = {
-	.name		= "exynos-core",
-	.dev_name	= "exynos-core",
-};
-
-static int __init exynos_core_init(void)
-{
-	return subsys_system_register(&exynos_subsys, NULL);
-}
-core_initcall(exynos_core_init);
->>>>>>> bd63ce27
 
 static void __init exynos_dt_machine_init(void)
 {
