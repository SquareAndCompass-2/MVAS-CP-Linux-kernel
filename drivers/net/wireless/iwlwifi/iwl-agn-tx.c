/******************************************************************************
 *
 * GPL LICENSE SUMMARY
 *
 * Copyright(c) 2008 - 2011 Intel Corporation. All rights reserved.
 *
 * This program is free software; you can redistribute it and/or modify
 * it under the terms of version 2 of the GNU General Public License as
 * published by the Free Software Foundation.
 *
 * This program is distributed in the hope that it will be useful, but
 * WITHOUT ANY WARRANTY; without even the implied warranty of
 * MERCHANTABILITY or FITNESS FOR A PARTICULAR PURPOSE.  See the GNU
 * General Public License for more details.
 *
 * You should have received a copy of the GNU General Public License
 * along with this program; if not, write to the Free Software
 * Foundation, Inc., 51 Franklin Street, Fifth Floor, Boston, MA 02110,
 * USA
 *
 * The full GNU General Public License is included in this distribution
 * in the file called LICENSE.GPL.
 *
 * Contact Information:
 *  Intel Linux Wireless <ilw@linux.intel.com>
 * Intel Corporation, 5200 N.E. Elam Young Parkway, Hillsboro, OR 97124-6497
 *
 *****************************************************************************/

#include <linux/kernel.h>
#include <linux/module.h>
#include <linux/init.h>
#include <linux/sched.h>
#include <linux/ieee80211.h>

#include "iwl-dev.h"
#include "iwl-core.h"
#include "iwl-io.h"
#include "iwl-agn-hw.h"
#include "iwl-agn.h"
#include "iwl-trans.h"

static void iwlagn_tx_cmd_protection(struct iwl_priv *priv,
				     struct ieee80211_tx_info *info,
				     __le16 fc, __le32 *tx_flags)
{
	if (info->control.rates[0].flags & IEEE80211_TX_RC_USE_RTS_CTS ||
	    info->control.rates[0].flags & IEEE80211_TX_RC_USE_CTS_PROTECT ||
	    info->flags & IEEE80211_TX_CTL_AMPDU)
		*tx_flags |= TX_CMD_FLG_PROT_REQUIRE_MSK;
}

/*
 * handle build REPLY_TX command notification.
 */
static void iwlagn_tx_cmd_build_basic(struct iwl_priv *priv,
				      struct sk_buff *skb,
				      struct iwl_tx_cmd *tx_cmd,
				      struct ieee80211_tx_info *info,
				      struct ieee80211_hdr *hdr, u8 sta_id)
{
	__le16 fc = hdr->frame_control;
	__le32 tx_flags = tx_cmd->tx_flags;

	tx_cmd->stop_time.life_time = TX_CMD_LIFE_TIME_INFINITE;

	if (!(info->flags & IEEE80211_TX_CTL_NO_ACK))
		tx_flags |= TX_CMD_FLG_ACK_MSK;
	else
		tx_flags &= ~TX_CMD_FLG_ACK_MSK;

	if (ieee80211_is_probe_resp(fc))
		tx_flags |= TX_CMD_FLG_TSF_MSK;
	else if (ieee80211_is_back_req(fc))
		tx_flags |= TX_CMD_FLG_ACK_MSK | TX_CMD_FLG_IMM_BA_RSP_MASK;
	else if (info->band == IEEE80211_BAND_2GHZ &&
		 cfg(priv)->bt_params &&
		 cfg(priv)->bt_params->advanced_bt_coexist &&
		 (ieee80211_is_auth(fc) || ieee80211_is_assoc_req(fc) ||
		 ieee80211_is_reassoc_req(fc) ||
		 skb->protocol == cpu_to_be16(ETH_P_PAE)))
		tx_flags |= TX_CMD_FLG_IGNORE_BT;


	tx_cmd->sta_id = sta_id;
	if (ieee80211_has_morefrags(fc))
		tx_flags |= TX_CMD_FLG_MORE_FRAG_MSK;

	if (ieee80211_is_data_qos(fc)) {
		u8 *qc = ieee80211_get_qos_ctl(hdr);
		tx_cmd->tid_tspec = qc[0] & 0xf;
		tx_flags &= ~TX_CMD_FLG_SEQ_CTL_MSK;
	} else {
		if (info->flags & IEEE80211_TX_CTL_ASSIGN_SEQ)
			tx_flags |= TX_CMD_FLG_SEQ_CTL_MSK;
		else
			tx_flags &= ~TX_CMD_FLG_SEQ_CTL_MSK;
	}

	iwlagn_tx_cmd_protection(priv, info, fc, &tx_flags);

	tx_flags &= ~(TX_CMD_FLG_ANT_SEL_MSK);
	if (ieee80211_is_mgmt(fc)) {
		if (ieee80211_is_assoc_req(fc) || ieee80211_is_reassoc_req(fc))
			tx_cmd->timeout.pm_frame_timeout = cpu_to_le16(3);
		else
			tx_cmd->timeout.pm_frame_timeout = cpu_to_le16(2);
	} else {
		tx_cmd->timeout.pm_frame_timeout = 0;
	}

	tx_cmd->driver_txop = 0;
	tx_cmd->tx_flags = tx_flags;
	tx_cmd->next_frame_len = 0;
}

static void iwlagn_tx_cmd_build_rate(struct iwl_priv *priv,
				     struct iwl_tx_cmd *tx_cmd,
				     struct ieee80211_tx_info *info,
				     __le16 fc)
{
	u32 rate_flags;
	int rate_idx;
	u8 rts_retry_limit;
	u8 data_retry_limit;
	u8 rate_plcp;

	if (priv->shrd->wowlan) {
		rts_retry_limit = IWLAGN_LOW_RETRY_LIMIT;
		data_retry_limit = IWLAGN_LOW_RETRY_LIMIT;
	} else {
		/* Set retry limit on RTS packets */
		rts_retry_limit = IWLAGN_RTS_DFAULT_RETRY_LIMIT;

		/* Set retry limit on DATA packets and Probe Responses*/
		if (ieee80211_is_probe_resp(fc)) {
			data_retry_limit = IWLAGN_MGMT_DFAULT_RETRY_LIMIT;
			rts_retry_limit =
				min(data_retry_limit, rts_retry_limit);
		} else if (ieee80211_is_back_req(fc))
			data_retry_limit = IWLAGN_BAR_DFAULT_RETRY_LIMIT;
		else
			data_retry_limit = IWLAGN_DEFAULT_TX_RETRY;
	}

	tx_cmd->data_retry_limit = data_retry_limit;
	tx_cmd->rts_retry_limit = rts_retry_limit;

	/* DATA packets will use the uCode station table for rate/antenna
	 * selection */
	if (ieee80211_is_data(fc)) {
		tx_cmd->initial_rate_index = 0;
		tx_cmd->tx_flags |= TX_CMD_FLG_STA_RATE_MSK;
#ifdef CONFIG_IWLWIFI_DEVICE_TESTMODE
		if (priv->tm_fixed_rate) {
			/*
			 * rate overwrite by testmode
			 * we not only send lq command to change rate
			 * we also re-enforce per data pkt base.
			 */
			tx_cmd->tx_flags &= ~TX_CMD_FLG_STA_RATE_MSK;
			memcpy(&tx_cmd->rate_n_flags, &priv->tm_fixed_rate,
			       sizeof(tx_cmd->rate_n_flags));
		}
#endif
		return;
	} else if (ieee80211_is_back_req(fc))
		tx_cmd->tx_flags |= TX_CMD_FLG_STA_RATE_MSK;

	/**
	 * If the current TX rate stored in mac80211 has the MCS bit set, it's
	 * not really a TX rate.  Thus, we use the lowest supported rate for
	 * this band.  Also use the lowest supported rate if the stored rate
	 * index is invalid.
	 */
	rate_idx = info->control.rates[0].idx;
	if (info->control.rates[0].flags & IEEE80211_TX_RC_MCS ||
			(rate_idx < 0) || (rate_idx > IWL_RATE_COUNT_LEGACY))
		rate_idx = rate_lowest_index(&priv->bands[info->band],
				info->control.sta);
	/* For 5 GHZ band, remap mac80211 rate indices into driver indices */
	if (info->band == IEEE80211_BAND_5GHZ)
		rate_idx += IWL_FIRST_OFDM_RATE;
	/* Get PLCP rate for tx_cmd->rate_n_flags */
	rate_plcp = iwl_rates[rate_idx].plcp;
	/* Zero out flags for this packet */
	rate_flags = 0;

	/* Set CCK flag as needed */
	if ((rate_idx >= IWL_FIRST_CCK_RATE) && (rate_idx <= IWL_LAST_CCK_RATE))
		rate_flags |= RATE_MCS_CCK_MSK;

	/* Set up antennas */
	 if (cfg(priv)->bt_params &&
	     cfg(priv)->bt_params->advanced_bt_coexist &&
	     priv->bt_full_concurrent) {
		/* operated as 1x1 in full concurrency mode */
		priv->mgmt_tx_ant = iwl_toggle_tx_ant(priv, priv->mgmt_tx_ant,
				first_antenna(hw_params(priv).valid_tx_ant));
	} else
		priv->mgmt_tx_ant = iwl_toggle_tx_ant(priv, priv->mgmt_tx_ant,
						hw_params(priv).valid_tx_ant);
	rate_flags |= iwl_ant_idx_to_flags(priv->mgmt_tx_ant);

	/* Set the rate in the TX cmd */
	tx_cmd->rate_n_flags = iwl_hw_set_rate_n_flags(rate_plcp, rate_flags);
}

static void iwlagn_tx_cmd_build_hwcrypto(struct iwl_priv *priv,
				      struct ieee80211_tx_info *info,
				      struct iwl_tx_cmd *tx_cmd,
				      struct sk_buff *skb_frag,
				      int sta_id)
{
	struct ieee80211_key_conf *keyconf = info->control.hw_key;

	switch (keyconf->cipher) {
	case WLAN_CIPHER_SUITE_CCMP:
		tx_cmd->sec_ctl = TX_CMD_SEC_CCM;
		memcpy(tx_cmd->key, keyconf->key, keyconf->keylen);
		if (info->flags & IEEE80211_TX_CTL_AMPDU)
			tx_cmd->tx_flags |= TX_CMD_FLG_AGG_CCMP_MSK;
		IWL_DEBUG_TX(priv, "tx_cmd with AES hwcrypto\n");
		break;

	case WLAN_CIPHER_SUITE_TKIP:
		tx_cmd->sec_ctl = TX_CMD_SEC_TKIP;
		ieee80211_get_tkip_p2k(keyconf, skb_frag, tx_cmd->key);
		IWL_DEBUG_TX(priv, "tx_cmd with tkip hwcrypto\n");
		break;

	case WLAN_CIPHER_SUITE_WEP104:
		tx_cmd->sec_ctl |= TX_CMD_SEC_KEY128;
		/* fall through */
	case WLAN_CIPHER_SUITE_WEP40:
		tx_cmd->sec_ctl |= (TX_CMD_SEC_WEP |
			(keyconf->keyidx & TX_CMD_SEC_MSK) << TX_CMD_SEC_SHIFT);

		memcpy(&tx_cmd->key[3], keyconf->key, keyconf->keylen);

		IWL_DEBUG_TX(priv, "Configuring packet for WEP encryption "
			     "with key %d\n", keyconf->keyidx);
		break;

	default:
		IWL_ERR(priv, "Unknown encode cipher %x\n", keyconf->cipher);
		break;
	}
}

/*
 * start REPLY_TX command process
 */
int iwlagn_tx_skb(struct iwl_priv *priv, struct sk_buff *skb)
{
	struct ieee80211_hdr *hdr = (struct ieee80211_hdr *)skb->data;
	struct ieee80211_tx_info *info = IEEE80211_SKB_CB(skb);
	struct iwl_station_priv *sta_priv = NULL;
	struct iwl_rxon_context *ctx = &priv->contexts[IWL_RXON_CTX_BSS];
	struct iwl_device_cmd *dev_cmd = NULL;
	struct iwl_tx_cmd *tx_cmd;

	__le16 fc;
	u8 hdr_len;
	u16 len, seq_number = 0;
	u8 sta_id, tid = IWL_MAX_TID_COUNT;
	unsigned long flags;
	bool is_agg = false;

	if (info->control.vif)
		ctx = iwl_rxon_ctx_from_vif(info->control.vif);

	spin_lock_irqsave(&priv->shrd->lock, flags);
	if (iwl_is_rfkill(priv->shrd)) {
		IWL_DEBUG_DROP(priv, "Dropping - RF KILL\n");
		goto drop_unlock_priv;
	}

	fc = hdr->frame_control;

#ifdef CONFIG_IWLWIFI_DEBUG
	if (ieee80211_is_auth(fc))
		IWL_DEBUG_TX(priv, "Sending AUTH frame\n");
	else if (ieee80211_is_assoc_req(fc))
		IWL_DEBUG_TX(priv, "Sending ASSOC frame\n");
	else if (ieee80211_is_reassoc_req(fc))
		IWL_DEBUG_TX(priv, "Sending REASSOC frame\n");
#endif

	if (unlikely(ieee80211_is_probe_resp(fc))) {
		struct iwl_wipan_noa_data *noa_data =
			rcu_dereference(priv->noa_data);

		if (noa_data &&
		    pskb_expand_head(skb, 0, noa_data->length,
				     GFP_ATOMIC) == 0) {
			memcpy(skb_put(skb, noa_data->length),
			       noa_data->data, noa_data->length);
			hdr = (struct ieee80211_hdr *)skb->data;
		}
	}

	hdr_len = ieee80211_hdrlen(fc);

	/* For management frames use broadcast id to do not break aggregation */
	if (!ieee80211_is_data(fc))
		sta_id = ctx->bcast_sta_id;
	else {
		/* Find index into station table for destination station */
		sta_id = iwl_sta_id_or_broadcast(priv, ctx, info->control.sta);
		if (sta_id == IWL_INVALID_STATION) {
			IWL_DEBUG_DROP(priv, "Dropping - INVALID STATION: %pM\n",
				       hdr->addr1);
			goto drop_unlock_priv;
		}
	}

	IWL_DEBUG_TX(priv, "station Id %d\n", sta_id);

	if (info->control.sta)
		sta_priv = (void *)info->control.sta->drv_priv;

	if (sta_priv && sta_priv->asleep &&
	    (info->flags & IEEE80211_TX_CTL_POLL_RESPONSE)) {
		/*
		 * This sends an asynchronous command to the device,
		 * but we can rely on it being processed before the
		 * next frame is processed -- and the next frame to
		 * this station is the one that will consume this
		 * counter.
		 * For now set the counter to just 1 since we do not
		 * support uAPSD yet.
		 */
		iwl_sta_modify_sleep_tx_count(priv, sta_id, 1);
	}

	if (info->flags & IEEE80211_TX_CTL_AMPDU)
		is_agg = true;

	/* irqs already disabled/saved above when locking priv->shrd->lock */
	spin_lock(&priv->shrd->sta_lock);

	dev_cmd = kmem_cache_alloc(priv->tx_cmd_pool, GFP_ATOMIC);

	if (unlikely(!dev_cmd))
		goto drop_unlock_sta;

	memset(dev_cmd, 0, sizeof(*dev_cmd));
	tx_cmd = (struct iwl_tx_cmd *) dev_cmd->payload;

	/* Total # bytes to be transmitted */
	len = (u16)skb->len;
	tx_cmd->len = cpu_to_le16(len);

	if (info->control.hw_key)
		iwlagn_tx_cmd_build_hwcrypto(priv, info, tx_cmd, skb, sta_id);

	/* TODO need this for burst mode later on */
	iwlagn_tx_cmd_build_basic(priv, skb, tx_cmd, info, hdr, sta_id);
	iwl_dbg_log_tx_data_frame(priv, len, hdr);

	iwlagn_tx_cmd_build_rate(priv, tx_cmd, info, fc);

	iwl_update_stats(priv, true, fc, len);

	memset(&info->status, 0, sizeof(info->status));

	info->driver_data[0] = ctx;
	info->driver_data[1] = dev_cmd;

	if (ieee80211_is_data_qos(fc) && !ieee80211_is_qos_nullfunc(fc)) {
		u8 *qc = NULL;
		struct iwl_tid_data *tid_data;
		qc = ieee80211_get_qos_ctl(hdr);
		tid = qc[0] & IEEE80211_QOS_CTL_TID_MASK;
		if (WARN_ON_ONCE(tid >= IWL_MAX_TID_COUNT))
			goto drop_unlock_sta;
		tid_data = &priv->tid_data[sta_id][tid];

		/* aggregation is on for this <sta,tid> */
		if (info->flags & IEEE80211_TX_CTL_AMPDU &&
		    tid_data->agg.state != IWL_AGG_ON) {
			IWL_ERR(priv, "TX_CTL_AMPDU while not in AGG:"
				" Tx flags = 0x%08x, agg.state = %d",
				info->flags, tid_data->agg.state);
			IWL_ERR(priv, "sta_id = %d, tid = %d seq_num = %d",
				sta_id, tid, SEQ_TO_SN(tid_data->seq_number));
			goto drop_unlock_sta;
		}

		/* We can receive packets from the stack in IWL_AGG_{ON,OFF}
		 * only. Check this here.
		 */
		if (WARN_ONCE(tid_data->agg.state != IWL_AGG_ON &&
		    tid_data->agg.state != IWL_AGG_OFF,
		    "Tx while agg.state = %d", tid_data->agg.state))
			goto drop_unlock_sta;

		seq_number = tid_data->seq_number;
		seq_number &= IEEE80211_SCTL_SEQ;
		hdr->seq_ctrl &= cpu_to_le16(IEEE80211_SCTL_FRAG);
		hdr->seq_ctrl |= cpu_to_le16(seq_number);
		seq_number += 0x10;
	}

	/* Copy MAC header from skb into command buffer */
	memcpy(tx_cmd->hdr, hdr, hdr_len);

	if (iwl_trans_tx(trans(priv), skb, dev_cmd, ctx->ctxid, sta_id, tid))
		goto drop_unlock_sta;

	if (ieee80211_is_data_qos(fc) && !ieee80211_is_qos_nullfunc(fc) &&
	    !ieee80211_has_morefrags(fc))
		priv->tid_data[sta_id][tid].seq_number = seq_number;

	spin_unlock(&priv->shrd->sta_lock);
	spin_unlock_irqrestore(&priv->shrd->lock, flags);

	/*
	 * Avoid atomic ops if it isn't an associated client.
	 * Also, if this is a packet for aggregation, don't
	 * increase the counter because the ucode will stop
	 * aggregation queues when their respective station
	 * goes to sleep.
	 */
	if (sta_priv && sta_priv->client && !is_agg)
		atomic_inc(&sta_priv->pending_frames);

	return 0;

drop_unlock_sta:
	if (dev_cmd)
		kmem_cache_free(priv->tx_cmd_pool, dev_cmd);
	spin_unlock(&priv->shrd->sta_lock);
drop_unlock_priv:
	spin_unlock_irqrestore(&priv->shrd->lock, flags);
	return -1;
}

int iwlagn_tx_agg_stop(struct iwl_priv *priv, struct ieee80211_vif *vif,
			struct ieee80211_sta *sta, u16 tid)
{
	struct iwl_tid_data *tid_data;
	unsigned long flags;
	int sta_id;

	sta_id = iwl_sta_id(sta);

	if (sta_id == IWL_INVALID_STATION) {
		IWL_ERR(priv, "Invalid station for AGG tid %d\n", tid);
		return -ENXIO;
	}

	spin_lock_irqsave(&priv->shrd->sta_lock, flags);

	tid_data = &priv->tid_data[sta_id][tid];

	switch (priv->tid_data[sta_id][tid].agg.state) {
	case IWL_EMPTYING_HW_QUEUE_ADDBA:
		/*
		* This can happen if the peer stops aggregation
		* again before we've had a chance to drain the
		* queue we selected previously, i.e. before the
		* session was really started completely.
		*/
		IWL_DEBUG_HT(priv, "AGG stop before setup done\n");
		goto turn_off;
	case IWL_AGG_ON:
		break;
	default:
		IWL_WARN(priv, "Stopping AGG while state not ON "
			 "or starting for %d on %d (%d)\n", sta_id, tid,
			 priv->tid_data[sta_id][tid].agg.state);
		spin_unlock_irqrestore(&priv->shrd->sta_lock, flags);
		return 0;
	}

	tid_data->agg.ssn = SEQ_TO_SN(tid_data->seq_number);

	/* There are still packets for this RA / TID in the HW */
	if (tid_data->agg.ssn != tid_data->next_reclaimed) {
		IWL_DEBUG_TX_QUEUES(priv, "Can't proceed: ssn %d, "
				    "next_recl = %d",
				    tid_data->agg.ssn,
				    tid_data->next_reclaimed);
		priv->tid_data[sta_id][tid].agg.state =
			IWL_EMPTYING_HW_QUEUE_DELBA;
		spin_unlock_irqrestore(&priv->shrd->sta_lock, flags);
		return 0;
	}

	IWL_DEBUG_TX_QUEUES(priv, "Can proceed: ssn = next_recl = %d",
			    tid_data->agg.ssn);
turn_off:
	priv->tid_data[sta_id][tid].agg.state = IWL_AGG_OFF;

	/* do not restore/save irqs */
	spin_unlock(&priv->shrd->sta_lock);
	spin_lock(&priv->shrd->lock);

	iwl_trans_tx_agg_disable(trans(priv), sta_id, tid);

	spin_unlock_irqrestore(&priv->shrd->lock, flags);

	ieee80211_stop_tx_ba_cb_irqsafe(vif, sta->addr, tid);

	return 0;
}

int iwlagn_tx_agg_start(struct iwl_priv *priv, struct ieee80211_vif *vif,
			struct ieee80211_sta *sta, u16 tid, u16 *ssn)
{
	struct iwl_tid_data *tid_data;
	unsigned long flags;
	int sta_id;
	int ret;

	IWL_DEBUG_HT(priv, "TX AGG request on ra = %pM tid = %d\n",
		     sta->addr, tid);

	sta_id = iwl_sta_id(sta);
	if (sta_id == IWL_INVALID_STATION) {
		IWL_ERR(priv, "Start AGG on invalid station\n");
		return -ENXIO;
	}
	if (unlikely(tid >= IWL_MAX_TID_COUNT))
		return -EINVAL;

	if (priv->tid_data[sta_id][tid].agg.state != IWL_AGG_OFF) {
		IWL_ERR(priv, "Start AGG when state is not IWL_AGG_OFF !\n");
		return -ENXIO;
	}

	ret = iwl_sta_tx_modify_enable_tid(priv, sta_id, tid);
	if (ret)
		return ret;

	spin_lock_irqsave(&priv->shrd->sta_lock, flags);

	tid_data = &priv->tid_data[sta_id][tid];
	tid_data->agg.ssn = SEQ_TO_SN(tid_data->seq_number);

	*ssn = tid_data->agg.ssn;

	ret = iwl_trans_tx_agg_alloc(trans(priv), sta_id, tid);
	if (ret) {
		spin_unlock_irqrestore(&priv->shrd->sta_lock, flags);
		return ret;
	}

	if (*ssn == tid_data->next_reclaimed) {
		IWL_DEBUG_TX_QUEUES(priv, "Can proceed: ssn = next_recl = %d",
				    tid_data->agg.ssn);
		tid_data->agg.state = IWL_AGG_ON;
		ieee80211_start_tx_ba_cb_irqsafe(vif, sta->addr, tid);
	} else {
		IWL_DEBUG_TX_QUEUES(priv, "Can't proceed: ssn %d, "
				    "next_reclaimed = %d",
				    tid_data->agg.ssn,
				    tid_data->next_reclaimed);
		tid_data->agg.state = IWL_EMPTYING_HW_QUEUE_ADDBA;
	}

	spin_unlock_irqrestore(&priv->shrd->sta_lock, flags);

	return ret;
}

int iwlagn_tx_agg_oper(struct iwl_priv *priv, struct ieee80211_vif *vif,
			struct ieee80211_sta *sta, u16 tid, u8 buf_size)
{
	struct iwl_station_priv *sta_priv = (void *) sta->drv_priv;
	struct iwl_rxon_context *ctx = iwl_rxon_ctx_from_vif(vif);
	unsigned long flags;
	u16 ssn;

	buf_size = min_t(int, buf_size, LINK_QUAL_AGG_FRAME_LIMIT_DEF);

	spin_lock_irqsave(&priv->shrd->sta_lock, flags);
	ssn = priv->tid_data[sta_priv->sta_id][tid].agg.ssn;
	spin_unlock_irqrestore(&priv->shrd->sta_lock, flags);

	iwl_trans_tx_agg_setup(trans(priv), ctx->ctxid, sta_priv->sta_id, tid,
			       buf_size, ssn);

	/*
	 * If the limit is 0, then it wasn't initialised yet,
	 * use the default. We can do that since we take the
	 * minimum below, and we don't want to go above our
	 * default due to hardware restrictions.
	 */
	if (sta_priv->max_agg_bufsize == 0)
		sta_priv->max_agg_bufsize =
			LINK_QUAL_AGG_FRAME_LIMIT_DEF;

	/*
	 * Even though in theory the peer could have different
	 * aggregation reorder buffer sizes for different sessions,
	 * our ucode doesn't allow for that and has a global limit
	 * for each station. Therefore, use the minimum of all the
	 * aggregation sessions and our default value.
	 */
	sta_priv->max_agg_bufsize =
		min(sta_priv->max_agg_bufsize, buf_size);

	if (cfg(priv)->ht_params &&
	    cfg(priv)->ht_params->use_rts_for_aggregation) {
		/*
		 * switch to RTS/CTS if it is the prefer protection
		 * method for HT traffic
		 */

		sta_priv->lq_sta.lq.general_params.flags |=
			LINK_QUAL_FLAGS_SET_STA_TLC_RTS_MSK;
	}
	priv->agg_tids_count++;
	IWL_DEBUG_HT(priv, "priv->agg_tids_count = %u\n",
		     priv->agg_tids_count);

	sta_priv->lq_sta.lq.agg_params.agg_frame_cnt_limit =
		sta_priv->max_agg_bufsize;

	IWL_INFO(priv, "Tx aggregation enabled on ra = %pM tid = %d\n",
		 sta->addr, tid);

	return iwl_send_lq_cmd(priv, ctx,
			&sta_priv->lq_sta.lq, CMD_ASYNC, false);
}

static void iwlagn_check_ratid_empty(struct iwl_priv *priv, int sta_id, u8 tid)
{
	struct iwl_tid_data *tid_data = &priv->tid_data[sta_id][tid];
	enum iwl_rxon_context_id ctx;
	struct ieee80211_vif *vif;
	u8 *addr;

	lockdep_assert_held(&priv->shrd->sta_lock);

	addr = priv->stations[sta_id].sta.sta.addr;
	ctx = priv->stations[sta_id].ctxid;
	vif = priv->contexts[ctx].vif;

	switch (priv->tid_data[sta_id][tid].agg.state) {
	case IWL_EMPTYING_HW_QUEUE_DELBA:
		/* There are no packets for this RA / TID in the HW any more */
		if (tid_data->agg.ssn == tid_data->next_reclaimed) {
			IWL_DEBUG_TX_QUEUES(priv,
				"Can continue DELBA flow ssn = next_recl ="
				" %d", tid_data->next_reclaimed);
			iwl_trans_tx_agg_disable(trans(priv), sta_id, tid);
			tid_data->agg.state = IWL_AGG_OFF;
			ieee80211_stop_tx_ba_cb_irqsafe(vif, addr, tid);
		}
		break;
	case IWL_EMPTYING_HW_QUEUE_ADDBA:
		/* There are no packets for this RA / TID in the HW any more */
		if (tid_data->agg.ssn == tid_data->next_reclaimed) {
			IWL_DEBUG_TX_QUEUES(priv,
				"Can continue ADDBA flow ssn = next_recl ="
				" %d", tid_data->next_reclaimed);
			tid_data->agg.state = IWL_AGG_ON;
			ieee80211_start_tx_ba_cb_irqsafe(vif, addr, tid);
		}
		break;
	default:
		break;
	}
}

static void iwlagn_non_agg_tx_status(struct iwl_priv *priv,
				     struct iwl_rxon_context *ctx,
				     const u8 *addr1)
{
	struct ieee80211_sta *sta;
	struct iwl_station_priv *sta_priv;

	rcu_read_lock();
	sta = ieee80211_find_sta(ctx->vif, addr1);
	if (sta) {
		sta_priv = (void *)sta->drv_priv;
		/* avoid atomic ops if this isn't a client */
		if (sta_priv->client &&
		    atomic_dec_return(&sta_priv->pending_frames) == 0)
			ieee80211_sta_block_awake(priv->hw, sta, false);
	}
	rcu_read_unlock();
}

/**
 * translate ucode response to mac80211 tx status control values
 */
static void iwlagn_hwrate_to_tx_control(struct iwl_priv *priv, u32 rate_n_flags,
				  struct ieee80211_tx_info *info)
{
	struct ieee80211_tx_rate *r = &info->control.rates[0];

	info->antenna_sel_tx =
		((rate_n_flags & RATE_MCS_ANT_ABC_MSK) >> RATE_MCS_ANT_POS);
	if (rate_n_flags & RATE_MCS_HT_MSK)
		r->flags |= IEEE80211_TX_RC_MCS;
	if (rate_n_flags & RATE_MCS_GF_MSK)
		r->flags |= IEEE80211_TX_RC_GREEN_FIELD;
	if (rate_n_flags & RATE_MCS_HT40_MSK)
		r->flags |= IEEE80211_TX_RC_40_MHZ_WIDTH;
	if (rate_n_flags & RATE_MCS_DUP_MSK)
		r->flags |= IEEE80211_TX_RC_DUP_DATA;
	if (rate_n_flags & RATE_MCS_SGI_MSK)
		r->flags |= IEEE80211_TX_RC_SHORT_GI;
	r->idx = iwlagn_hwrate_to_mac80211_idx(rate_n_flags, info->band);
}

#ifdef CONFIG_IWLWIFI_DEBUG
const char *iwl_get_tx_fail_reason(u32 status)
{
#define TX_STATUS_FAIL(x) case TX_STATUS_FAIL_ ## x: return #x
#define TX_STATUS_POSTPONE(x) case TX_STATUS_POSTPONE_ ## x: return #x

	switch (status & TX_STATUS_MSK) {
	case TX_STATUS_SUCCESS:
		return "SUCCESS";
	TX_STATUS_POSTPONE(DELAY);
	TX_STATUS_POSTPONE(FEW_BYTES);
	TX_STATUS_POSTPONE(BT_PRIO);
	TX_STATUS_POSTPONE(QUIET_PERIOD);
	TX_STATUS_POSTPONE(CALC_TTAK);
	TX_STATUS_FAIL(INTERNAL_CROSSED_RETRY);
	TX_STATUS_FAIL(SHORT_LIMIT);
	TX_STATUS_FAIL(LONG_LIMIT);
	TX_STATUS_FAIL(FIFO_UNDERRUN);
	TX_STATUS_FAIL(DRAIN_FLOW);
	TX_STATUS_FAIL(RFKILL_FLUSH);
	TX_STATUS_FAIL(LIFE_EXPIRE);
	TX_STATUS_FAIL(DEST_PS);
	TX_STATUS_FAIL(HOST_ABORTED);
	TX_STATUS_FAIL(BT_RETRY);
	TX_STATUS_FAIL(STA_INVALID);
	TX_STATUS_FAIL(FRAG_DROPPED);
	TX_STATUS_FAIL(TID_DISABLE);
	TX_STATUS_FAIL(FIFO_FLUSHED);
	TX_STATUS_FAIL(INSUFFICIENT_CF_POLL);
	TX_STATUS_FAIL(PASSIVE_NO_RX);
	TX_STATUS_FAIL(NO_BEACON_ON_RADAR);
	}

	return "UNKNOWN";

#undef TX_STATUS_FAIL
#undef TX_STATUS_POSTPONE
}
#endif /* CONFIG_IWLWIFI_DEBUG */

static void iwlagn_count_agg_tx_err_status(struct iwl_priv *priv, u16 status)
{
	status &= AGG_TX_STATUS_MSK;

	switch (status) {
	case AGG_TX_STATE_UNDERRUN_MSK:
		priv->reply_agg_tx_stats.underrun++;
		break;
	case AGG_TX_STATE_BT_PRIO_MSK:
		priv->reply_agg_tx_stats.bt_prio++;
		break;
	case AGG_TX_STATE_FEW_BYTES_MSK:
		priv->reply_agg_tx_stats.few_bytes++;
		break;
	case AGG_TX_STATE_ABORT_MSK:
		priv->reply_agg_tx_stats.abort++;
		break;
	case AGG_TX_STATE_LAST_SENT_TTL_MSK:
		priv->reply_agg_tx_stats.last_sent_ttl++;
		break;
	case AGG_TX_STATE_LAST_SENT_TRY_CNT_MSK:
		priv->reply_agg_tx_stats.last_sent_try++;
		break;
	case AGG_TX_STATE_LAST_SENT_BT_KILL_MSK:
		priv->reply_agg_tx_stats.last_sent_bt_kill++;
		break;
	case AGG_TX_STATE_SCD_QUERY_MSK:
		priv->reply_agg_tx_stats.scd_query++;
		break;
	case AGG_TX_STATE_TEST_BAD_CRC32_MSK:
		priv->reply_agg_tx_stats.bad_crc32++;
		break;
	case AGG_TX_STATE_RESPONSE_MSK:
		priv->reply_agg_tx_stats.response++;
		break;
	case AGG_TX_STATE_DUMP_TX_MSK:
		priv->reply_agg_tx_stats.dump_tx++;
		break;
	case AGG_TX_STATE_DELAY_TX_MSK:
		priv->reply_agg_tx_stats.delay_tx++;
		break;
	default:
		priv->reply_agg_tx_stats.unknown++;
		break;
	}
}

static void iwl_rx_reply_tx_agg(struct iwl_priv *priv,
				struct iwlagn_tx_resp *tx_resp)
{
	struct agg_tx_status *frame_status = &tx_resp->status;
	int tid = (tx_resp->ra_tid & IWLAGN_TX_RES_TID_MSK) >>
		IWLAGN_TX_RES_TID_POS;
	int sta_id = (tx_resp->ra_tid & IWLAGN_TX_RES_RA_MSK) >>
		IWLAGN_TX_RES_RA_POS;
	struct iwl_ht_agg *agg = &priv->tid_data[sta_id][tid].agg;
	u32 status = le16_to_cpu(tx_resp->status.status);
	int i;

	if (agg->wait_for_ba)
		IWL_DEBUG_TX_REPLY(priv,
			"got tx response w/o block-ack\n");

	agg->rate_n_flags = le32_to_cpu(tx_resp->rate_n_flags);
	agg->wait_for_ba = (tx_resp->frame_count > 1);

	/*
	 * If the BT kill count is non-zero, we'll get this
	 * notification again.
	 */
	if (tx_resp->bt_kill_count && tx_resp->frame_count == 1 &&
	    cfg(priv)->bt_params &&
	    cfg(priv)->bt_params->advanced_bt_coexist) {
		IWL_DEBUG_COEX(priv, "receive reply tx w/ bt_kill\n");
	}

	if (tx_resp->frame_count == 1)
		return;

	/* Construct bit-map of pending frames within Tx window */
	for (i = 0; i < tx_resp->frame_count; i++) {
		u16 fstatus = le16_to_cpu(frame_status[i].status);

		if (status & AGG_TX_STATUS_MSK)
			iwlagn_count_agg_tx_err_status(priv, fstatus);

		if (status & (AGG_TX_STATE_FEW_BYTES_MSK |
			      AGG_TX_STATE_ABORT_MSK))
			continue;

		IWL_DEBUG_TX_REPLY(priv, "status %s (0x%08x), "
				   "try-count (0x%08x)\n",
				   iwl_get_agg_tx_fail_reason(fstatus),
				   fstatus & AGG_TX_STATUS_MSK,
				   fstatus & AGG_TX_TRY_MSK);
	}
}

#ifdef CONFIG_IWLWIFI_DEBUG
#define AGG_TX_STATE_FAIL(x) case AGG_TX_STATE_ ## x: return #x

const char *iwl_get_agg_tx_fail_reason(u16 status)
{
	status &= AGG_TX_STATUS_MSK;
	switch (status) {
	case AGG_TX_STATE_TRANSMITTED:
		return "SUCCESS";
		AGG_TX_STATE_FAIL(UNDERRUN_MSK);
		AGG_TX_STATE_FAIL(BT_PRIO_MSK);
		AGG_TX_STATE_FAIL(FEW_BYTES_MSK);
		AGG_TX_STATE_FAIL(ABORT_MSK);
		AGG_TX_STATE_FAIL(LAST_SENT_TTL_MSK);
		AGG_TX_STATE_FAIL(LAST_SENT_TRY_CNT_MSK);
		AGG_TX_STATE_FAIL(LAST_SENT_BT_KILL_MSK);
		AGG_TX_STATE_FAIL(SCD_QUERY_MSK);
		AGG_TX_STATE_FAIL(TEST_BAD_CRC32_MSK);
		AGG_TX_STATE_FAIL(RESPONSE_MSK);
		AGG_TX_STATE_FAIL(DUMP_TX_MSK);
		AGG_TX_STATE_FAIL(DELAY_TX_MSK);
	}

	return "UNKNOWN";
}
#endif /* CONFIG_IWLWIFI_DEBUG */

static inline u32 iwlagn_get_scd_ssn(struct iwlagn_tx_resp *tx_resp)
{
	return le32_to_cpup((__le32 *)&tx_resp->status +
			    tx_resp->frame_count) & MAX_SN;
}

static void iwlagn_count_tx_err_status(struct iwl_priv *priv, u16 status)
{
	status &= TX_STATUS_MSK;

	switch (status) {
	case TX_STATUS_POSTPONE_DELAY:
		priv->reply_tx_stats.pp_delay++;
		break;
	case TX_STATUS_POSTPONE_FEW_BYTES:
		priv->reply_tx_stats.pp_few_bytes++;
		break;
	case TX_STATUS_POSTPONE_BT_PRIO:
		priv->reply_tx_stats.pp_bt_prio++;
		break;
	case TX_STATUS_POSTPONE_QUIET_PERIOD:
		priv->reply_tx_stats.pp_quiet_period++;
		break;
	case TX_STATUS_POSTPONE_CALC_TTAK:
		priv->reply_tx_stats.pp_calc_ttak++;
		break;
	case TX_STATUS_FAIL_INTERNAL_CROSSED_RETRY:
		priv->reply_tx_stats.int_crossed_retry++;
		break;
	case TX_STATUS_FAIL_SHORT_LIMIT:
		priv->reply_tx_stats.short_limit++;
		break;
	case TX_STATUS_FAIL_LONG_LIMIT:
		priv->reply_tx_stats.long_limit++;
		break;
	case TX_STATUS_FAIL_FIFO_UNDERRUN:
		priv->reply_tx_stats.fifo_underrun++;
		break;
	case TX_STATUS_FAIL_DRAIN_FLOW:
		priv->reply_tx_stats.drain_flow++;
		break;
	case TX_STATUS_FAIL_RFKILL_FLUSH:
		priv->reply_tx_stats.rfkill_flush++;
		break;
	case TX_STATUS_FAIL_LIFE_EXPIRE:
		priv->reply_tx_stats.life_expire++;
		break;
	case TX_STATUS_FAIL_DEST_PS:
		priv->reply_tx_stats.dest_ps++;
		break;
	case TX_STATUS_FAIL_HOST_ABORTED:
		priv->reply_tx_stats.host_abort++;
		break;
	case TX_STATUS_FAIL_BT_RETRY:
		priv->reply_tx_stats.bt_retry++;
		break;
	case TX_STATUS_FAIL_STA_INVALID:
		priv->reply_tx_stats.sta_invalid++;
		break;
	case TX_STATUS_FAIL_FRAG_DROPPED:
		priv->reply_tx_stats.frag_drop++;
		break;
	case TX_STATUS_FAIL_TID_DISABLE:
		priv->reply_tx_stats.tid_disable++;
		break;
	case TX_STATUS_FAIL_FIFO_FLUSHED:
		priv->reply_tx_stats.fifo_flush++;
		break;
	case TX_STATUS_FAIL_INSUFFICIENT_CF_POLL:
		priv->reply_tx_stats.insuff_cf_poll++;
		break;
	case TX_STATUS_FAIL_PASSIVE_NO_RX:
		priv->reply_tx_stats.fail_hw_drop++;
		break;
	case TX_STATUS_FAIL_NO_BEACON_ON_RADAR:
		priv->reply_tx_stats.sta_color_mismatch++;
		break;
	default:
		priv->reply_tx_stats.unknown++;
		break;
	}
}

static void iwlagn_set_tx_status(struct iwl_priv *priv,
				 struct ieee80211_tx_info *info,
				 struct iwlagn_tx_resp *tx_resp,
				 bool is_agg)
{
	u16  status = le16_to_cpu(tx_resp->status.status);

	info->status.rates[0].count = tx_resp->failure_frame + 1;
	if (is_agg)
		info->flags &= ~IEEE80211_TX_CTL_AMPDU;
	info->flags |= iwl_tx_status_to_mac80211(status);
	iwlagn_hwrate_to_tx_control(priv, le32_to_cpu(tx_resp->rate_n_flags),
				    info);
	if (!iwl_is_tx_success(status))
		iwlagn_count_tx_err_status(priv, status);
}

static void iwl_check_abort_status(struct iwl_priv *priv,
			    u8 frame_count, u32 status)
{
	if (frame_count == 1 && status == TX_STATUS_FAIL_RFKILL_FLUSH) {
		IWL_ERR(priv, "Tx flush command to flush out all frames\n");
		if (!test_bit(STATUS_EXIT_PENDING, &priv->shrd->status))
			queue_work(priv->shrd->workqueue, &priv->tx_flush);
	}
}

int iwlagn_rx_reply_tx(struct iwl_priv *priv, struct iwl_rx_mem_buffer *rxb,
			       struct iwl_device_cmd *cmd)
{
	struct iwl_rx_packet *pkt = rxb_addr(rxb);
	u16 sequence = le16_to_cpu(pkt->hdr.sequence);
	int txq_id = SEQ_TO_QUEUE(sequence);
	int cmd_index __maybe_unused = SEQ_TO_INDEX(sequence);
	struct iwlagn_tx_resp *tx_resp = (void *)&pkt->u.raw[0];
	struct ieee80211_hdr *hdr;
	u32 status = le16_to_cpu(tx_resp->status.status);
	u16 ssn = iwlagn_get_scd_ssn(tx_resp);
	int tid;
	int sta_id;
	int freed;
	struct ieee80211_tx_info *info;
	unsigned long flags;
	struct sk_buff_head skbs;
	struct sk_buff *skb;
	struct iwl_rxon_context *ctx;
	bool is_agg = (txq_id >= IWLAGN_FIRST_AMPDU_QUEUE);

	tid = (tx_resp->ra_tid & IWLAGN_TX_RES_TID_MSK) >>
		IWLAGN_TX_RES_TID_POS;
	sta_id = (tx_resp->ra_tid & IWLAGN_TX_RES_RA_MSK) >>
		IWLAGN_TX_RES_RA_POS;

	spin_lock_irqsave(&priv->shrd->sta_lock, flags);

	if (is_agg)
		iwl_rx_reply_tx_agg(priv, tx_resp);

	if (tx_resp->frame_count == 1) {
<<<<<<< HEAD
		IWL_DEBUG_TX_REPLY(priv, "Q %d, ssn %d", txq_id, ssn);
=======
		u16 next_reclaimed = le16_to_cpu(tx_resp->seq_ctl);
		next_reclaimed = SEQ_TO_SN(next_reclaimed + 0x10);

		if (is_agg) {
			/* If this is an aggregation queue, we can rely on the
			 * ssn since the wifi sequence number corresponds to
			 * the index in the TFD ring (%256).
			 * The seq_ctl is the sequence control of the packet
			 * to which this Tx response relates. But if there is a
			 * hole in the bitmap of the BA we received, this Tx
			 * response may allow to reclaim the hole and all the
			 * subsequent packets that were already acked.
			 * In that case, seq_ctl != ssn, and the next packet
			 * to be reclaimed will be ssn and not seq_ctl.
			 */
			next_reclaimed = ssn;
		}

>>>>>>> dc0d633e
		__skb_queue_head_init(&skbs);
		priv->tid_data[sta_id][tid].next_reclaimed = next_reclaimed;

		IWL_DEBUG_TX_REPLY(priv, "Next reclaimed packet:%d",
					  next_reclaimed);

		/*we can free until ssn % q.n_bd not inclusive */
		WARN_ON(iwl_trans_reclaim(trans(priv), sta_id, tid, txq_id,
				  ssn, status, &skbs));
		iwlagn_check_ratid_empty(priv, sta_id, tid);
		freed = 0;
		while (!skb_queue_empty(&skbs)) {
			skb = __skb_dequeue(&skbs);
			hdr = (struct ieee80211_hdr *)skb->data;

			if (!ieee80211_is_data_qos(hdr->frame_control))
				priv->last_seq_ctl = tx_resp->seq_ctl;

			info = IEEE80211_SKB_CB(skb);
			ctx = info->driver_data[0];
			kmem_cache_free(priv->tx_cmd_pool,
					(info->driver_data[1]));

			memset(&info->status, 0, sizeof(info->status));

			if (status == TX_STATUS_FAIL_PASSIVE_NO_RX &&
			    iwl_is_associated_ctx(ctx) && ctx->vif &&
			    ctx->vif->type == NL80211_IFTYPE_STATION) {
				ctx->last_tx_rejected = true;
				iwl_trans_stop_queue(trans(priv), txq_id,
					"Tx on passive channel");

				IWL_DEBUG_TX_REPLY(priv,
					   "TXQ %d status %s (0x%08x) "
					   "rate_n_flags 0x%x retries %d\n",
					   txq_id,
					   iwl_get_tx_fail_reason(status),
					   status,
					   le32_to_cpu(tx_resp->rate_n_flags),
					   tx_resp->failure_frame);

				IWL_DEBUG_TX_REPLY(priv,
					   "FrameCnt = %d, idx=%d\n",
					   tx_resp->frame_count, cmd_index);
			}

			/* check if BAR is needed */
			if (is_agg && !iwl_is_tx_success(status))
				info->flags |= IEEE80211_TX_STAT_AMPDU_NO_BACK;
			iwlagn_set_tx_status(priv, IEEE80211_SKB_CB(skb),
				     tx_resp, is_agg);
			if (!is_agg)
				iwlagn_non_agg_tx_status(priv, ctx, hdr->addr1);

			ieee80211_tx_status_irqsafe(priv->hw, skb);

			freed++;
		}

		WARN_ON(!is_agg && freed != 1);
	}

	iwl_check_abort_status(priv, tx_resp->frame_count, status);
	spin_unlock_irqrestore(&priv->shrd->sta_lock, flags);
	return 0;
}

/**
 * iwlagn_rx_reply_compressed_ba - Handler for REPLY_COMPRESSED_BA
 *
 * Handles block-acknowledge notification from device, which reports success
 * of frames sent via aggregation.
 */
int iwlagn_rx_reply_compressed_ba(struct iwl_priv *priv,
				   struct iwl_rx_mem_buffer *rxb,
				   struct iwl_device_cmd *cmd)
{
	struct iwl_rx_packet *pkt = rxb_addr(rxb);
	struct iwl_compressed_ba_resp *ba_resp = &pkt->u.compressed_ba;
	struct iwl_ht_agg *agg;
	struct sk_buff_head reclaimed_skbs;
	struct ieee80211_tx_info *info;
	struct ieee80211_hdr *hdr;
	struct sk_buff *skb;
	unsigned long flags;
	int sta_id;
	int tid;
	int freed;

	/* "flow" corresponds to Tx queue */
	u16 scd_flow = le16_to_cpu(ba_resp->scd_flow);

	/* "ssn" is start of block-ack Tx window, corresponds to index
	 * (in Tx queue's circular buffer) of first TFD/frame in window */
	u16 ba_resp_scd_ssn = le16_to_cpu(ba_resp->scd_ssn);

	if (scd_flow >= hw_params(priv).max_txq_num) {
		IWL_ERR(priv,
			"BUG_ON scd_flow is bigger than number of queues\n");
		return 0;
	}

	sta_id = ba_resp->sta_id;
	tid = ba_resp->tid;
	agg = &priv->tid_data[sta_id][tid].agg;

	spin_lock_irqsave(&priv->shrd->sta_lock, flags);

	if (unlikely(!agg->wait_for_ba)) {
		if (unlikely(ba_resp->bitmap))
			IWL_ERR(priv, "Received BA when not expected\n");
		spin_unlock_irqrestore(&priv->shrd->sta_lock, flags);
		return 0;
	}

	__skb_queue_head_init(&reclaimed_skbs);

	/* Release all TFDs before the SSN, i.e. all TFDs in front of
	 * block-ack window (we assume that they've been successfully
	 * transmitted ... if not, it's too late anyway). */
	if (iwl_trans_reclaim(trans(priv), sta_id, tid, scd_flow,
			      ba_resp_scd_ssn, 0, &reclaimed_skbs)) {
		spin_unlock_irqrestore(&priv->shrd->sta_lock, flags);
		return 0;
	}

	IWL_DEBUG_TX_REPLY(priv, "REPLY_COMPRESSED_BA [%d] Received from %pM, "
			   "sta_id = %d\n",
			   agg->wait_for_ba,
			   (u8 *) &ba_resp->sta_addr_lo32,
			   ba_resp->sta_id);
	IWL_DEBUG_TX_REPLY(priv, "TID = %d, SeqCtl = %d, bitmap = 0x%llx, "
			   "scd_flow = %d, scd_ssn = %d\n",
<<<<<<< HEAD
			   ba_resp->tid, ba_resp->seq_ctl,
=======
			   ba_resp->tid, le16_to_cpu(ba_resp->seq_ctl),
>>>>>>> dc0d633e
			   (unsigned long long)le64_to_cpu(ba_resp->bitmap),
			   scd_flow, ba_resp_scd_ssn);

	/* Mark that the expected block-ack response arrived */
	agg->wait_for_ba = false;

	/* Sanity check values reported by uCode */
	if (ba_resp->txed_2_done > ba_resp->txed) {
		IWL_DEBUG_TX_REPLY(priv,
			"bogus sent(%d) and ack(%d) count\n",
			ba_resp->txed, ba_resp->txed_2_done);
		/*
		 * set txed_2_done = txed,
		 * so it won't impact rate scale
		 */
		ba_resp->txed = ba_resp->txed_2_done;
	}
	IWL_DEBUG_HT(priv, "agg frames sent:%d, acked:%d\n",
			ba_resp->txed, ba_resp->txed_2_done);

	priv->tid_data[sta_id][tid].next_reclaimed = ba_resp_scd_ssn;

	iwlagn_check_ratid_empty(priv, sta_id, tid);
	freed = 0;
	while (!skb_queue_empty(&reclaimed_skbs)) {

		skb = __skb_dequeue(&reclaimed_skbs);
		hdr = (struct ieee80211_hdr *)skb->data;

		if (ieee80211_is_data_qos(hdr->frame_control))
			freed++;
		else
			WARN_ON_ONCE(1);

		info = IEEE80211_SKB_CB(skb);
		kmem_cache_free(priv->tx_cmd_pool, (info->driver_data[1]));

		if (freed == 1) {
			/* this is the first skb we deliver in this batch */
			/* put the rate scaling data there */
			info = IEEE80211_SKB_CB(skb);
			memset(&info->status, 0, sizeof(info->status));
			info->flags |= IEEE80211_TX_STAT_ACK;
			info->flags |= IEEE80211_TX_STAT_AMPDU;
			info->status.ampdu_ack_len = ba_resp->txed_2_done;
			info->status.ampdu_len = ba_resp->txed;
			iwlagn_hwrate_to_tx_control(priv, agg->rate_n_flags,
						    info);
		}

		ieee80211_tx_status_irqsafe(priv->hw, skb);
	}

	spin_unlock_irqrestore(&priv->shrd->sta_lock, flags);
	return 0;
}<|MERGE_RESOLUTION|>--- conflicted
+++ resolved
@@ -1016,9 +1016,6 @@
 		iwl_rx_reply_tx_agg(priv, tx_resp);
 
 	if (tx_resp->frame_count == 1) {
-<<<<<<< HEAD
-		IWL_DEBUG_TX_REPLY(priv, "Q %d, ssn %d", txq_id, ssn);
-=======
 		u16 next_reclaimed = le16_to_cpu(tx_resp->seq_ctl);
 		next_reclaimed = SEQ_TO_SN(next_reclaimed + 0x10);
 
@@ -1037,7 +1034,6 @@
 			next_reclaimed = ssn;
 		}
 
->>>>>>> dc0d633e
 		__skb_queue_head_init(&skbs);
 		priv->tid_data[sta_id][tid].next_reclaimed = next_reclaimed;
 
@@ -1171,11 +1167,7 @@
 			   ba_resp->sta_id);
 	IWL_DEBUG_TX_REPLY(priv, "TID = %d, SeqCtl = %d, bitmap = 0x%llx, "
 			   "scd_flow = %d, scd_ssn = %d\n",
-<<<<<<< HEAD
-			   ba_resp->tid, ba_resp->seq_ctl,
-=======
 			   ba_resp->tid, le16_to_cpu(ba_resp->seq_ctl),
->>>>>>> dc0d633e
 			   (unsigned long long)le64_to_cpu(ba_resp->bitmap),
 			   scd_flow, ba_resp_scd_ssn);
 
