/*
 * Copyright © 2008,2010 Intel Corporation
 *
 * Permission is hereby granted, free of charge, to any person obtaining a
 * copy of this software and associated documentation files (the "Software"),
 * to deal in the Software without restriction, including without limitation
 * the rights to use, copy, modify, merge, publish, distribute, sublicense,
 * and/or sell copies of the Software, and to permit persons to whom the
 * Software is furnished to do so, subject to the following conditions:
 *
 * The above copyright notice and this permission notice (including the next
 * paragraph) shall be included in all copies or substantial portions of the
 * Software.
 *
 * THE SOFTWARE IS PROVIDED "AS IS", WITHOUT WARRANTY OF ANY KIND, EXPRESS OR
 * IMPLIED, INCLUDING BUT NOT LIMITED TO THE WARRANTIES OF MERCHANTABILITY,
 * FITNESS FOR A PARTICULAR PURPOSE AND NONINFRINGEMENT.  IN NO EVENT SHALL
 * THE AUTHORS OR COPYRIGHT HOLDERS BE LIABLE FOR ANY CLAIM, DAMAGES OR OTHER
 * LIABILITY, WHETHER IN AN ACTION OF CONTRACT, TORT OR OTHERWISE, ARISING
 * FROM, OUT OF OR IN CONNECTION WITH THE SOFTWARE OR THE USE OR OTHER DEALINGS
 * IN THE SOFTWARE.
 *
 * Authors:
 *    Eric Anholt <eric@anholt.net>
 *    Chris Wilson <chris@chris-wilson.co.uk>
 *
 */

#include <drm/drmP.h>
#include <drm/i915_drm.h>
#include "i915_drv.h"
#include "i915_trace.h"
#include "intel_drv.h"
#include <linux/dma_remapping.h>

#define  __EXEC_OBJECT_HAS_PIN (1<<31)
#define  __EXEC_OBJECT_HAS_FENCE (1<<30)
#define  __EXEC_OBJECT_NEEDS_MAP (1<<29)
#define  __EXEC_OBJECT_NEEDS_BIAS (1<<28)
#define  __EXEC_OBJECT_PURGEABLE (1<<27)

#define BATCH_OFFSET_BIAS (256*1024)

struct eb_vmas {
	struct list_head vmas;
	int and;
	union {
		struct i915_vma *lut[0];
		struct hlist_head buckets[0];
	};
};

static struct eb_vmas *
eb_create(struct drm_i915_gem_execbuffer2 *args)
{
	struct eb_vmas *eb = NULL;

	if (args->flags & I915_EXEC_HANDLE_LUT) {
		unsigned size = args->buffer_count;
		size *= sizeof(struct i915_vma *);
		size += sizeof(struct eb_vmas);
		eb = kmalloc(size, GFP_TEMPORARY | __GFP_NOWARN | __GFP_NORETRY);
	}

	if (eb == NULL) {
		unsigned size = args->buffer_count;
		unsigned count = PAGE_SIZE / sizeof(struct hlist_head) / 2;
		BUILD_BUG_ON_NOT_POWER_OF_2(PAGE_SIZE / sizeof(struct hlist_head));
		while (count > 2*size)
			count >>= 1;
		eb = kzalloc(count*sizeof(struct hlist_head) +
			     sizeof(struct eb_vmas),
			     GFP_TEMPORARY);
		if (eb == NULL)
			return eb;

		eb->and = count - 1;
	} else
		eb->and = -args->buffer_count;

	INIT_LIST_HEAD(&eb->vmas);
	return eb;
}

static void
eb_reset(struct eb_vmas *eb)
{
	if (eb->and >= 0)
		memset(eb->buckets, 0, (eb->and+1)*sizeof(struct hlist_head));
}

static int
eb_lookup_vmas(struct eb_vmas *eb,
	       struct drm_i915_gem_exec_object2 *exec,
	       const struct drm_i915_gem_execbuffer2 *args,
	       struct i915_address_space *vm,
	       struct drm_file *file)
{
	struct drm_i915_gem_object *obj;
	struct list_head objects;
	int i, ret;

	INIT_LIST_HEAD(&objects);
	spin_lock(&file->table_lock);
	/* Grab a reference to the object and release the lock so we can lookup
	 * or create the VMA without using GFP_ATOMIC */
	for (i = 0; i < args->buffer_count; i++) {
		obj = to_intel_bo(idr_find(&file->object_idr, exec[i].handle));
		if (obj == NULL) {
			spin_unlock(&file->table_lock);
			DRM_DEBUG("Invalid object handle %d at index %d\n",
				   exec[i].handle, i);
			ret = -ENOENT;
			goto err;
		}

		if (!list_empty(&obj->obj_exec_link)) {
			spin_unlock(&file->table_lock);
			DRM_DEBUG("Object %p [handle %d, index %d] appears more than once in object list\n",
				   obj, exec[i].handle, i);
			ret = -EINVAL;
			goto err;
		}

		drm_gem_object_reference(&obj->base);
		list_add_tail(&obj->obj_exec_link, &objects);
	}
	spin_unlock(&file->table_lock);

	i = 0;
	while (!list_empty(&objects)) {
		struct i915_vma *vma;

		obj = list_first_entry(&objects,
				       struct drm_i915_gem_object,
				       obj_exec_link);

		/*
		 * NOTE: We can leak any vmas created here when something fails
		 * later on. But that's no issue since vma_unbind can deal with
		 * vmas which are not actually bound. And since only
		 * lookup_or_create exists as an interface to get at the vma
		 * from the (obj, vm) we don't run the risk of creating
		 * duplicated vmas for the same vm.
		 */
		vma = i915_gem_obj_lookup_or_create_vma(obj, vm);
		if (IS_ERR(vma)) {
			DRM_DEBUG("Failed to lookup VMA\n");
			ret = PTR_ERR(vma);
			goto err;
		}

		/* Transfer ownership from the objects list to the vmas list. */
		list_add_tail(&vma->exec_list, &eb->vmas);
		list_del_init(&obj->obj_exec_link);

		vma->exec_entry = &exec[i];
		if (eb->and < 0) {
			eb->lut[i] = vma;
		} else {
			uint32_t handle = args->flags & I915_EXEC_HANDLE_LUT ? i : exec[i].handle;
			vma->exec_handle = handle;
			hlist_add_head(&vma->exec_node,
				       &eb->buckets[handle & eb->and]);
		}
		++i;
	}

	return 0;


err:
	while (!list_empty(&objects)) {
		obj = list_first_entry(&objects,
				       struct drm_i915_gem_object,
				       obj_exec_link);
		list_del_init(&obj->obj_exec_link);
		drm_gem_object_unreference(&obj->base);
	}
	/*
	 * Objects already transfered to the vmas list will be unreferenced by
	 * eb_destroy.
	 */

	return ret;
}

static struct i915_vma *eb_get_vma(struct eb_vmas *eb, unsigned long handle)
{
	if (eb->and < 0) {
		if (handle >= -eb->and)
			return NULL;
		return eb->lut[handle];
	} else {
		struct hlist_head *head;
		struct hlist_node *node;

		head = &eb->buckets[handle & eb->and];
		hlist_for_each(node, head) {
			struct i915_vma *vma;

			vma = hlist_entry(node, struct i915_vma, exec_node);
			if (vma->exec_handle == handle)
				return vma;
		}
		return NULL;
	}
}

static void
i915_gem_execbuffer_unreserve_vma(struct i915_vma *vma)
{
	struct drm_i915_gem_exec_object2 *entry;
	struct drm_i915_gem_object *obj = vma->obj;

	if (!drm_mm_node_allocated(&vma->node))
		return;

	entry = vma->exec_entry;

	if (entry->flags & __EXEC_OBJECT_HAS_FENCE)
		i915_gem_object_unpin_fence(obj);

	if (entry->flags & __EXEC_OBJECT_HAS_PIN)
		vma->pin_count--;

	if (entry->flags & __EXEC_OBJECT_PURGEABLE)
		obj->madv = I915_MADV_DONTNEED;

	entry->flags &= ~(__EXEC_OBJECT_HAS_FENCE |
			  __EXEC_OBJECT_HAS_PIN |
			  __EXEC_OBJECT_PURGEABLE);
}

static void eb_destroy(struct eb_vmas *eb)
{
	while (!list_empty(&eb->vmas)) {
		struct i915_vma *vma;

		vma = list_first_entry(&eb->vmas,
				       struct i915_vma,
				       exec_list);
		list_del_init(&vma->exec_list);
		i915_gem_execbuffer_unreserve_vma(vma);
		drm_gem_object_unreference(&vma->obj->base);
	}
	kfree(eb);
}

static inline int use_cpu_reloc(struct drm_i915_gem_object *obj)
{
	return (HAS_LLC(obj->base.dev) ||
		obj->base.write_domain == I915_GEM_DOMAIN_CPU ||
		!obj->map_and_fenceable ||
		obj->cache_level != I915_CACHE_NONE);
}

static int
relocate_entry_cpu(struct drm_i915_gem_object *obj,
		   struct drm_i915_gem_relocation_entry *reloc,
		   uint64_t target_offset)
{
	struct drm_device *dev = obj->base.dev;
	uint32_t page_offset = offset_in_page(reloc->offset);
	uint64_t delta = reloc->delta + target_offset;
	char *vaddr;
	int ret;

	ret = i915_gem_object_set_to_cpu_domain(obj, true);
	if (ret)
		return ret;

	vaddr = kmap_atomic(i915_gem_object_get_page(obj,
				reloc->offset >> PAGE_SHIFT));
	*(uint32_t *)(vaddr + page_offset) = lower_32_bits(delta);

	if (INTEL_INFO(dev)->gen >= 8) {
		page_offset = offset_in_page(page_offset + sizeof(uint32_t));

		if (page_offset == 0) {
			kunmap_atomic(vaddr);
			vaddr = kmap_atomic(i915_gem_object_get_page(obj,
			    (reloc->offset + sizeof(uint32_t)) >> PAGE_SHIFT));
		}

		*(uint32_t *)(vaddr + page_offset) = upper_32_bits(delta);
	}

	kunmap_atomic(vaddr);

	return 0;
}

static int
relocate_entry_gtt(struct drm_i915_gem_object *obj,
		   struct drm_i915_gem_relocation_entry *reloc,
		   uint64_t target_offset)
{
	struct drm_device *dev = obj->base.dev;
	struct drm_i915_private *dev_priv = dev->dev_private;
	uint64_t delta = reloc->delta + target_offset;
	uint64_t offset;
	void __iomem *reloc_page;
	int ret;

	ret = i915_gem_object_set_to_gtt_domain(obj, true);
	if (ret)
		return ret;

	ret = i915_gem_object_put_fence(obj);
	if (ret)
		return ret;

	/* Map the page containing the relocation we're going to perform.  */
	offset = i915_gem_obj_ggtt_offset(obj);
	offset += reloc->offset;
	reloc_page = io_mapping_map_atomic_wc(dev_priv->gtt.mappable,
					      offset & PAGE_MASK);
	iowrite32(lower_32_bits(delta), reloc_page + offset_in_page(offset));

	if (INTEL_INFO(dev)->gen >= 8) {
		offset += sizeof(uint32_t);

		if (offset_in_page(offset) == 0) {
			io_mapping_unmap_atomic(reloc_page);
			reloc_page =
				io_mapping_map_atomic_wc(dev_priv->gtt.mappable,
							 offset);
		}

		iowrite32(upper_32_bits(delta),
			  reloc_page + offset_in_page(offset));
	}

	io_mapping_unmap_atomic(reloc_page);

	return 0;
}

static int
i915_gem_execbuffer_relocate_entry(struct drm_i915_gem_object *obj,
				   struct eb_vmas *eb,
				   struct drm_i915_gem_relocation_entry *reloc)
{
	struct drm_device *dev = obj->base.dev;
	struct drm_gem_object *target_obj;
	struct drm_i915_gem_object *target_i915_obj;
	struct i915_vma *target_vma;
	uint64_t target_offset;
	int ret;

	/* we've already hold a reference to all valid objects */
	target_vma = eb_get_vma(eb, reloc->target_handle);
	if (unlikely(target_vma == NULL))
		return -ENOENT;
	target_i915_obj = target_vma->obj;
	target_obj = &target_vma->obj->base;

	target_offset = target_vma->node.start;

	/* Sandybridge PPGTT errata: We need a global gtt mapping for MI and
	 * pipe_control writes because the gpu doesn't properly redirect them
	 * through the ppgtt for non_secure batchbuffers. */
	if (unlikely(IS_GEN6(dev) &&
	    reloc->write_domain == I915_GEM_DOMAIN_INSTRUCTION &&
	    !(target_vma->bound & GLOBAL_BIND))) {
		ret = i915_vma_bind(target_vma, target_i915_obj->cache_level,
				    GLOBAL_BIND);
		if (WARN_ONCE(ret, "Unexpected failure to bind target VMA!"))
			return ret;
	}

	/* Validate that the target is in a valid r/w GPU domain */
	if (unlikely(reloc->write_domain & (reloc->write_domain - 1))) {
		DRM_DEBUG("reloc with multiple write domains: "
			  "obj %p target %d offset %d "
			  "read %08x write %08x",
			  obj, reloc->target_handle,
			  (int) reloc->offset,
			  reloc->read_domains,
			  reloc->write_domain);
		return -EINVAL;
	}
	if (unlikely((reloc->write_domain | reloc->read_domains)
		     & ~I915_GEM_GPU_DOMAINS)) {
		DRM_DEBUG("reloc with read/write non-GPU domains: "
			  "obj %p target %d offset %d "
			  "read %08x write %08x",
			  obj, reloc->target_handle,
			  (int) reloc->offset,
			  reloc->read_domains,
			  reloc->write_domain);
		return -EINVAL;
	}

	target_obj->pending_read_domains |= reloc->read_domains;
	target_obj->pending_write_domain |= reloc->write_domain;

	/* If the relocation already has the right value in it, no
	 * more work needs to be done.
	 */
	if (target_offset == reloc->presumed_offset)
		return 0;

	/* Check that the relocation address is valid... */
	if (unlikely(reloc->offset >
		obj->base.size - (INTEL_INFO(dev)->gen >= 8 ? 8 : 4))) {
		DRM_DEBUG("Relocation beyond object bounds: "
			  "obj %p target %d offset %d size %d.\n",
			  obj, reloc->target_handle,
			  (int) reloc->offset,
			  (int) obj->base.size);
		return -EINVAL;
	}
	if (unlikely(reloc->offset & 3)) {
		DRM_DEBUG("Relocation not 4-byte aligned: "
			  "obj %p target %d offset %d.\n",
			  obj, reloc->target_handle,
			  (int) reloc->offset);
		return -EINVAL;
	}

	/* We can't wait for rendering with pagefaults disabled */
	if (obj->active && in_atomic())
		return -EFAULT;

	if (use_cpu_reloc(obj))
		ret = relocate_entry_cpu(obj, reloc, target_offset);
	else
		ret = relocate_entry_gtt(obj, reloc, target_offset);

	if (ret)
		return ret;

	/* and update the user's relocation entry */
	reloc->presumed_offset = target_offset;

	return 0;
}

static int
i915_gem_execbuffer_relocate_vma(struct i915_vma *vma,
				 struct eb_vmas *eb)
{
#define N_RELOC(x) ((x) / sizeof(struct drm_i915_gem_relocation_entry))
	struct drm_i915_gem_relocation_entry stack_reloc[N_RELOC(512)];
	struct drm_i915_gem_relocation_entry __user *user_relocs;
	struct drm_i915_gem_exec_object2 *entry = vma->exec_entry;
	int remain, ret;

	user_relocs = to_user_ptr(entry->relocs_ptr);

	remain = entry->relocation_count;
	while (remain) {
		struct drm_i915_gem_relocation_entry *r = stack_reloc;
		int count = remain;
		if (count > ARRAY_SIZE(stack_reloc))
			count = ARRAY_SIZE(stack_reloc);
		remain -= count;

		if (__copy_from_user_inatomic(r, user_relocs, count*sizeof(r[0])))
			return -EFAULT;

		do {
			u64 offset = r->presumed_offset;

			ret = i915_gem_execbuffer_relocate_entry(vma->obj, eb, r);
			if (ret)
				return ret;

			if (r->presumed_offset != offset &&
			    __copy_to_user_inatomic(&user_relocs->presumed_offset,
						    &r->presumed_offset,
						    sizeof(r->presumed_offset))) {
				return -EFAULT;
			}

			user_relocs++;
			r++;
		} while (--count);
	}

	return 0;
#undef N_RELOC
}

static int
i915_gem_execbuffer_relocate_vma_slow(struct i915_vma *vma,
				      struct eb_vmas *eb,
				      struct drm_i915_gem_relocation_entry *relocs)
{
	const struct drm_i915_gem_exec_object2 *entry = vma->exec_entry;
	int i, ret;

	for (i = 0; i < entry->relocation_count; i++) {
		ret = i915_gem_execbuffer_relocate_entry(vma->obj, eb, &relocs[i]);
		if (ret)
			return ret;
	}

	return 0;
}

static int
i915_gem_execbuffer_relocate(struct eb_vmas *eb)
{
	struct i915_vma *vma;
	int ret = 0;

	/* This is the fast path and we cannot handle a pagefault whilst
	 * holding the struct mutex lest the user pass in the relocations
	 * contained within a mmaped bo. For in such a case we, the page
	 * fault handler would call i915_gem_fault() and we would try to
	 * acquire the struct mutex again. Obviously this is bad and so
	 * lockdep complains vehemently.
	 */
	pagefault_disable();
	list_for_each_entry(vma, &eb->vmas, exec_list) {
		ret = i915_gem_execbuffer_relocate_vma(vma, eb);
		if (ret)
			break;
	}
	pagefault_enable();

	return ret;
}

static int
i915_gem_execbuffer_reserve_vma(struct i915_vma *vma,
				struct intel_engine_cs *ring,
				bool *need_reloc)
{
	struct drm_i915_gem_object *obj = vma->obj;
	struct drm_i915_gem_exec_object2 *entry = vma->exec_entry;
	uint64_t flags;
	int ret;

	flags = 0;
	if (entry->flags & __EXEC_OBJECT_NEEDS_MAP)
		flags |= PIN_GLOBAL | PIN_MAPPABLE;
	if (entry->flags & EXEC_OBJECT_NEEDS_GTT)
		flags |= PIN_GLOBAL;
	if (entry->flags & __EXEC_OBJECT_NEEDS_BIAS)
		flags |= BATCH_OFFSET_BIAS | PIN_OFFSET_BIAS;

	ret = i915_gem_object_pin(obj, vma->vm, entry->alignment, flags);
	if (ret)
		return ret;

	entry->flags |= __EXEC_OBJECT_HAS_PIN;

	if (entry->flags & EXEC_OBJECT_NEEDS_FENCE) {
		ret = i915_gem_object_get_fence(obj);
		if (ret)
			return ret;

		if (i915_gem_object_pin_fence(obj))
			entry->flags |= __EXEC_OBJECT_HAS_FENCE;
	}

	if (entry->offset != vma->node.start) {
		entry->offset = vma->node.start;
		*need_reloc = true;
	}

	if (entry->flags & EXEC_OBJECT_WRITE) {
		obj->base.pending_read_domains = I915_GEM_DOMAIN_RENDER;
		obj->base.pending_write_domain = I915_GEM_DOMAIN_RENDER;
	}

	return 0;
}

static bool
need_reloc_mappable(struct i915_vma *vma)
{
	struct drm_i915_gem_exec_object2 *entry = vma->exec_entry;

	if (entry->relocation_count == 0)
		return false;

	if (!i915_is_ggtt(vma->vm))
		return false;

	/* See also use_cpu_reloc() */
	if (HAS_LLC(vma->obj->base.dev))
		return false;

	if (vma->obj->base.write_domain == I915_GEM_DOMAIN_CPU)
		return false;

	return true;
}

static bool
eb_vma_misplaced(struct i915_vma *vma)
{
	struct drm_i915_gem_exec_object2 *entry = vma->exec_entry;
	struct drm_i915_gem_object *obj = vma->obj;

	WARN_ON(entry->flags & __EXEC_OBJECT_NEEDS_MAP &&
	       !i915_is_ggtt(vma->vm));

	if (entry->alignment &&
	    vma->node.start & (entry->alignment - 1))
		return true;

	if (entry->flags & __EXEC_OBJECT_NEEDS_MAP && !obj->map_and_fenceable)
		return true;

	if (entry->flags & __EXEC_OBJECT_NEEDS_BIAS &&
	    vma->node.start < BATCH_OFFSET_BIAS)
		return true;

	return false;
}

static int
i915_gem_execbuffer_reserve(struct intel_engine_cs *ring,
			    struct list_head *vmas,
			    bool *need_relocs)
{
	struct drm_i915_gem_object *obj;
	struct i915_vma *vma;
	struct i915_address_space *vm;
	struct list_head ordered_vmas;
	bool has_fenced_gpu_access = INTEL_INFO(ring->dev)->gen < 4;
	int retry;

	i915_gem_retire_requests_ring(ring);

	vm = list_first_entry(vmas, struct i915_vma, exec_list)->vm;

	INIT_LIST_HEAD(&ordered_vmas);
	while (!list_empty(vmas)) {
		struct drm_i915_gem_exec_object2 *entry;
		bool need_fence, need_mappable;

		vma = list_first_entry(vmas, struct i915_vma, exec_list);
		obj = vma->obj;
		entry = vma->exec_entry;

		if (!has_fenced_gpu_access)
			entry->flags &= ~EXEC_OBJECT_NEEDS_FENCE;
		need_fence =
			entry->flags & EXEC_OBJECT_NEEDS_FENCE &&
			obj->tiling_mode != I915_TILING_NONE;
		need_mappable = need_fence || need_reloc_mappable(vma);

		if (need_mappable) {
			entry->flags |= __EXEC_OBJECT_NEEDS_MAP;
			list_move(&vma->exec_list, &ordered_vmas);
		} else
			list_move_tail(&vma->exec_list, &ordered_vmas);

		obj->base.pending_read_domains = I915_GEM_GPU_DOMAINS & ~I915_GEM_DOMAIN_COMMAND;
		obj->base.pending_write_domain = 0;
	}
	list_splice(&ordered_vmas, vmas);

	/* Attempt to pin all of the buffers into the GTT.
	 * This is done in 3 phases:
	 *
	 * 1a. Unbind all objects that do not match the GTT constraints for
	 *     the execbuffer (fenceable, mappable, alignment etc).
	 * 1b. Increment pin count for already bound objects.
	 * 2.  Bind new objects.
	 * 3.  Decrement pin count.
	 *
	 * This avoid unnecessary unbinding of later objects in order to make
	 * room for the earlier objects *unless* we need to defragment.
	 */
	retry = 0;
	do {
		int ret = 0;

		/* Unbind any ill-fitting objects or pin. */
		list_for_each_entry(vma, vmas, exec_list) {
			if (!drm_mm_node_allocated(&vma->node))
				continue;

			if (eb_vma_misplaced(vma))
				ret = i915_vma_unbind(vma);
			else
				ret = i915_gem_execbuffer_reserve_vma(vma, ring, need_relocs);
			if (ret)
				goto err;
		}

		/* Bind fresh objects */
		list_for_each_entry(vma, vmas, exec_list) {
			if (drm_mm_node_allocated(&vma->node))
				continue;

			ret = i915_gem_execbuffer_reserve_vma(vma, ring, need_relocs);
			if (ret)
				goto err;
		}

err:
		if (ret != -ENOSPC || retry++)
			return ret;

		/* Decrement pin count for bound objects */
		list_for_each_entry(vma, vmas, exec_list)
			i915_gem_execbuffer_unreserve_vma(vma);

		ret = i915_gem_evict_vm(vm, true);
		if (ret)
			return ret;
	} while (1);
}

static int
i915_gem_execbuffer_relocate_slow(struct drm_device *dev,
				  struct drm_i915_gem_execbuffer2 *args,
				  struct drm_file *file,
				  struct intel_engine_cs *ring,
				  struct eb_vmas *eb,
				  struct drm_i915_gem_exec_object2 *exec)
{
	struct drm_i915_gem_relocation_entry *reloc;
	struct i915_address_space *vm;
	struct i915_vma *vma;
	bool need_relocs;
	int *reloc_offset;
	int i, total, ret;
	unsigned count = args->buffer_count;

	vm = list_first_entry(&eb->vmas, struct i915_vma, exec_list)->vm;

	/* We may process another execbuffer during the unlock... */
	while (!list_empty(&eb->vmas)) {
		vma = list_first_entry(&eb->vmas, struct i915_vma, exec_list);
		list_del_init(&vma->exec_list);
		i915_gem_execbuffer_unreserve_vma(vma);
		drm_gem_object_unreference(&vma->obj->base);
	}

	mutex_unlock(&dev->struct_mutex);

	total = 0;
	for (i = 0; i < count; i++)
		total += exec[i].relocation_count;

	reloc_offset = drm_malloc_ab(count, sizeof(*reloc_offset));
	reloc = drm_malloc_ab(total, sizeof(*reloc));
	if (reloc == NULL || reloc_offset == NULL) {
		drm_free_large(reloc);
		drm_free_large(reloc_offset);
		mutex_lock(&dev->struct_mutex);
		return -ENOMEM;
	}

	total = 0;
	for (i = 0; i < count; i++) {
		struct drm_i915_gem_relocation_entry __user *user_relocs;
		u64 invalid_offset = (u64)-1;
		int j;

		user_relocs = to_user_ptr(exec[i].relocs_ptr);

		if (copy_from_user(reloc+total, user_relocs,
				   exec[i].relocation_count * sizeof(*reloc))) {
			ret = -EFAULT;
			mutex_lock(&dev->struct_mutex);
			goto err;
		}

		/* As we do not update the known relocation offsets after
		 * relocating (due to the complexities in lock handling),
		 * we need to mark them as invalid now so that we force the
		 * relocation processing next time. Just in case the target
		 * object is evicted and then rebound into its old
		 * presumed_offset before the next execbuffer - if that
		 * happened we would make the mistake of assuming that the
		 * relocations were valid.
		 */
		for (j = 0; j < exec[i].relocation_count; j++) {
			if (__copy_to_user(&user_relocs[j].presumed_offset,
					   &invalid_offset,
					   sizeof(invalid_offset))) {
				ret = -EFAULT;
				mutex_lock(&dev->struct_mutex);
				goto err;
			}
		}

		reloc_offset[i] = total;
		total += exec[i].relocation_count;
	}

	ret = i915_mutex_lock_interruptible(dev);
	if (ret) {
		mutex_lock(&dev->struct_mutex);
		goto err;
	}

	/* reacquire the objects */
	eb_reset(eb);
	ret = eb_lookup_vmas(eb, exec, args, vm, file);
	if (ret)
		goto err;

	need_relocs = (args->flags & I915_EXEC_NO_RELOC) == 0;
	ret = i915_gem_execbuffer_reserve(ring, &eb->vmas, &need_relocs);
	if (ret)
		goto err;

	list_for_each_entry(vma, &eb->vmas, exec_list) {
		int offset = vma->exec_entry - exec;
		ret = i915_gem_execbuffer_relocate_vma_slow(vma, eb,
							    reloc + reloc_offset[offset]);
		if (ret)
			goto err;
	}

	/* Leave the user relocations as are, this is the painfully slow path,
	 * and we want to avoid the complication of dropping the lock whilst
	 * having buffers reserved in the aperture and so causing spurious
	 * ENOSPC for random operations.
	 */

err:
	drm_free_large(reloc);
	drm_free_large(reloc_offset);
	return ret;
}

static int
i915_gem_execbuffer_move_to_gpu(struct intel_engine_cs *ring,
				struct list_head *vmas)
{
	struct i915_vma *vma;
	uint32_t flush_domains = 0;
	bool flush_chipset = false;
	int ret;

	list_for_each_entry(vma, vmas, exec_list) {
		struct drm_i915_gem_object *obj = vma->obj;
		ret = i915_gem_object_sync(obj, ring);
		if (ret)
			return ret;

		if (obj->base.write_domain & I915_GEM_DOMAIN_CPU)
			flush_chipset |= i915_gem_clflush_object(obj, false);

		flush_domains |= obj->base.write_domain;
	}

	if (flush_chipset)
		i915_gem_chipset_flush(ring->dev);

	if (flush_domains & I915_GEM_DOMAIN_GTT)
		wmb();

	/* Unconditionally invalidate gpu caches and ensure that we do flush
	 * any residual writes from the previous batch.
	 */
	return intel_ring_invalidate_all_caches(ring);
}

static bool
i915_gem_check_execbuffer(struct drm_i915_gem_execbuffer2 *exec)
{
	if (exec->flags & __I915_EXEC_UNKNOWN_FLAGS)
		return false;

	return ((exec->batch_start_offset | exec->batch_len) & 0x7) == 0;
}

static int
validate_exec_list(struct drm_device *dev,
		   struct drm_i915_gem_exec_object2 *exec,
		   int count)
{
	unsigned relocs_total = 0;
	unsigned relocs_max = UINT_MAX / sizeof(struct drm_i915_gem_relocation_entry);
	unsigned invalid_flags;
	int i;

	invalid_flags = __EXEC_OBJECT_UNKNOWN_FLAGS;
	if (USES_FULL_PPGTT(dev))
		invalid_flags |= EXEC_OBJECT_NEEDS_GTT;

	for (i = 0; i < count; i++) {
		char __user *ptr = to_user_ptr(exec[i].relocs_ptr);
		int length; /* limited by fault_in_pages_readable() */

		if (exec[i].flags & invalid_flags)
			return -EINVAL;

		/* First check for malicious input causing overflow in
		 * the worst case where we need to allocate the entire
		 * relocation tree as a single array.
		 */
		if (exec[i].relocation_count > relocs_max - relocs_total)
			return -EINVAL;
		relocs_total += exec[i].relocation_count;

		length = exec[i].relocation_count *
			sizeof(struct drm_i915_gem_relocation_entry);
		/*
		 * We must check that the entire relocation array is safe
		 * to read, but since we may need to update the presumed
		 * offsets during execution, check for full write access.
		 */
		if (!access_ok(VERIFY_WRITE, ptr, length))
			return -EFAULT;

		if (likely(!i915.prefault_disable)) {
			if (fault_in_multipages_readable(ptr, length))
				return -EFAULT;
		}
	}

	return 0;
}

static struct intel_context *
i915_gem_validate_context(struct drm_device *dev, struct drm_file *file,
			  struct intel_engine_cs *ring, const u32 ctx_id)
{
	struct intel_context *ctx = NULL;
	struct i915_ctx_hang_stats *hs;

	if (ring->id != RCS && ctx_id != DEFAULT_CONTEXT_HANDLE)
		return ERR_PTR(-EINVAL);

	ctx = i915_gem_context_get(file->driver_priv, ctx_id);
	if (IS_ERR(ctx))
		return ctx;

	hs = &ctx->hang_stats;
	if (hs->banned) {
		DRM_DEBUG("Context %u tried to submit while banned\n", ctx_id);
		return ERR_PTR(-EIO);
	}

	if (i915.enable_execlists && !ctx->engine[ring->id].state) {
		int ret = intel_lr_context_deferred_create(ctx, ring);
		if (ret) {
			DRM_DEBUG("Could not create LRC %u: %d\n", ctx_id, ret);
			return ERR_PTR(ret);
		}
	}

	return ctx;
}

void
i915_gem_execbuffer_move_to_active(struct list_head *vmas,
				   struct intel_engine_cs *ring)
{
	struct drm_i915_gem_request *req = intel_ring_get_request(ring);
	struct i915_vma *vma;

	list_for_each_entry(vma, vmas, exec_list) {
		struct drm_i915_gem_exec_object2 *entry = vma->exec_entry;
		struct drm_i915_gem_object *obj = vma->obj;
		u32 old_read = obj->base.read_domains;
		u32 old_write = obj->base.write_domain;

		obj->base.write_domain = obj->base.pending_write_domain;
		if (obj->base.write_domain == 0)
			obj->base.pending_read_domains |= obj->base.read_domains;
		obj->base.read_domains = obj->base.pending_read_domains;

		i915_vma_move_to_active(vma, ring);
		if (obj->base.write_domain) {
			obj->dirty = 1;
			i915_gem_request_assign(&obj->last_write_req, req);

			intel_fb_obj_invalidate(obj, ring);

			/* update for the implicit flush after a batch */
			obj->base.write_domain &= ~I915_GEM_GPU_DOMAINS;
		}
		if (entry->flags & EXEC_OBJECT_NEEDS_FENCE) {
			i915_gem_request_assign(&obj->last_fenced_req, req);
			if (entry->flags & __EXEC_OBJECT_HAS_FENCE) {
				struct drm_i915_private *dev_priv = to_i915(ring->dev);
				list_move_tail(&dev_priv->fence_regs[obj->fence_reg].lru_list,
					       &dev_priv->mm.fence_list);
			}
		}

		trace_i915_gem_object_change_domain(obj, old_read, old_write);
	}
}

void
i915_gem_execbuffer_retire_commands(struct drm_device *dev,
				    struct drm_file *file,
				    struct intel_engine_cs *ring,
				    struct drm_i915_gem_object *obj)
{
	/* Unconditionally force add_request to emit a full flush. */
	ring->gpu_caches_dirty = true;

	/* Add a breadcrumb for the completion of the batch buffer */
	(void)__i915_add_request(ring, file, obj);
}

static int
i915_reset_gen7_sol_offsets(struct drm_device *dev,
			    struct intel_engine_cs *ring)
{
	struct drm_i915_private *dev_priv = dev->dev_private;
	int ret, i;

	if (!IS_GEN7(dev) || ring != &dev_priv->ring[RCS]) {
		DRM_DEBUG("sol reset is gen7/rcs only\n");
		return -EINVAL;
	}

	ret = intel_ring_begin(ring, 4 * 3);
	if (ret)
		return ret;

	for (i = 0; i < 4; i++) {
		intel_ring_emit(ring, MI_LOAD_REGISTER_IMM(1));
		intel_ring_emit(ring, GEN7_SO_WRITE_OFFSET(i));
		intel_ring_emit(ring, 0);
	}

	intel_ring_advance(ring);

	return 0;
}

static int
i915_emit_box(struct intel_engine_cs *ring,
	      struct drm_clip_rect *box,
	      int DR1, int DR4)
{
	int ret;

	if (box->y2 <= box->y1 || box->x2 <= box->x1 ||
	    box->y2 <= 0 || box->x2 <= 0) {
		DRM_ERROR("Bad box %d,%d..%d,%d\n",
			  box->x1, box->y1, box->x2, box->y2);
		return -EINVAL;
	}

	if (INTEL_INFO(ring->dev)->gen >= 4) {
		ret = intel_ring_begin(ring, 4);
		if (ret)
			return ret;

		intel_ring_emit(ring, GFX_OP_DRAWRECT_INFO_I965);
		intel_ring_emit(ring, (box->x1 & 0xffff) | box->y1 << 16);
		intel_ring_emit(ring, ((box->x2 - 1) & 0xffff) | (box->y2 - 1) << 16);
		intel_ring_emit(ring, DR4);
	} else {
		ret = intel_ring_begin(ring, 6);
		if (ret)
			return ret;

		intel_ring_emit(ring, GFX_OP_DRAWRECT_INFO);
		intel_ring_emit(ring, DR1);
		intel_ring_emit(ring, (box->x1 & 0xffff) | box->y1 << 16);
		intel_ring_emit(ring, ((box->x2 - 1) & 0xffff) | (box->y2 - 1) << 16);
		intel_ring_emit(ring, DR4);
		intel_ring_emit(ring, 0);
	}
	intel_ring_advance(ring);

	return 0;
}

static struct drm_i915_gem_object*
i915_gem_execbuffer_parse(struct intel_engine_cs *ring,
			  struct drm_i915_gem_exec_object2 *shadow_exec_entry,
			  struct eb_vmas *eb,
			  struct drm_i915_gem_object *batch_obj,
			  u32 batch_start_offset,
			  u32 batch_len,
			  bool is_master,
			  u32 *flags)
{
	struct drm_i915_private *dev_priv = to_i915(batch_obj->base.dev);
	struct drm_i915_gem_object *shadow_batch_obj;
<<<<<<< HEAD
=======
	bool need_reloc = false;
>>>>>>> 0a0c0018
	int ret;

	shadow_batch_obj = i915_gem_batch_pool_get(&dev_priv->mm.batch_pool,
						   batch_obj->base.size);
	if (IS_ERR(shadow_batch_obj))
		return shadow_batch_obj;

	ret = i915_parse_cmds(ring,
			      batch_obj,
			      shadow_batch_obj,
			      batch_start_offset,
			      batch_len,
			      is_master);
	if (ret) {
		if (ret == -EACCES)
			return batch_obj;
	} else {
		struct i915_vma *vma;

		memset(shadow_exec_entry, 0, sizeof(*shadow_exec_entry));

		vma = i915_gem_obj_to_ggtt(shadow_batch_obj);
		vma->exec_entry = shadow_exec_entry;
		vma->exec_entry->flags = __EXEC_OBJECT_PURGEABLE;
		drm_gem_object_reference(&shadow_batch_obj->base);
<<<<<<< HEAD
=======
		i915_gem_execbuffer_reserve_vma(vma, ring, &need_reloc);
>>>>>>> 0a0c0018
		list_add_tail(&vma->exec_list, &eb->vmas);

		shadow_batch_obj->base.pending_read_domains =
			batch_obj->base.pending_read_domains;

		/*
		 * Set the DISPATCH_SECURE bit to remove the NON_SECURE
		 * bit from MI_BATCH_BUFFER_START commands issued in the
		 * dispatch_execbuffer implementations. We specifically
		 * don't want that set when the command parser is
		 * enabled.
		 *
		 * FIXME: with aliasing ppgtt, buffers that should only
		 * be in ggtt still end up in the aliasing ppgtt. remove
		 * this check when that is fixed.
		 */
		if (USES_FULL_PPGTT(dev))
			*flags |= I915_DISPATCH_SECURE;
	}

	return ret ? ERR_PTR(ret) : shadow_batch_obj;
}

int
i915_gem_ringbuffer_submission(struct drm_device *dev, struct drm_file *file,
			       struct intel_engine_cs *ring,
			       struct intel_context *ctx,
			       struct drm_i915_gem_execbuffer2 *args,
			       struct list_head *vmas,
			       struct drm_i915_gem_object *batch_obj,
			       u64 exec_start, u32 flags)
{
	struct drm_clip_rect *cliprects = NULL;
	struct drm_i915_private *dev_priv = dev->dev_private;
	u64 exec_len;
	int instp_mode;
	u32 instp_mask;
	int i, ret = 0;

	if (args->num_cliprects != 0) {
		if (ring != &dev_priv->ring[RCS]) {
			DRM_DEBUG("clip rectangles are only valid with the render ring\n");
			return -EINVAL;
		}

		if (INTEL_INFO(dev)->gen >= 5) {
			DRM_DEBUG("clip rectangles are only valid on pre-gen5\n");
			return -EINVAL;
		}

		if (args->num_cliprects > UINT_MAX / sizeof(*cliprects)) {
			DRM_DEBUG("execbuf with %u cliprects\n",
				  args->num_cliprects);
			return -EINVAL;
		}

		cliprects = kcalloc(args->num_cliprects,
				    sizeof(*cliprects),
				    GFP_KERNEL);
		if (cliprects == NULL) {
			ret = -ENOMEM;
			goto error;
		}

		if (copy_from_user(cliprects,
				   to_user_ptr(args->cliprects_ptr),
				   sizeof(*cliprects)*args->num_cliprects)) {
			ret = -EFAULT;
			goto error;
		}
	} else {
		if (args->DR4 == 0xffffffff) {
			DRM_DEBUG("UXA submitting garbage DR4, fixing up\n");
			args->DR4 = 0;
		}

		if (args->DR1 || args->DR4 || args->cliprects_ptr) {
			DRM_DEBUG("0 cliprects but dirt in cliprects fields\n");
			return -EINVAL;
		}
	}

	ret = i915_gem_execbuffer_move_to_gpu(ring, vmas);
	if (ret)
		goto error;

	ret = i915_switch_context(ring, ctx);
	if (ret)
		goto error;

	instp_mode = args->flags & I915_EXEC_CONSTANTS_MASK;
	instp_mask = I915_EXEC_CONSTANTS_MASK;
	switch (instp_mode) {
	case I915_EXEC_CONSTANTS_REL_GENERAL:
	case I915_EXEC_CONSTANTS_ABSOLUTE:
	case I915_EXEC_CONSTANTS_REL_SURFACE:
		if (instp_mode != 0 && ring != &dev_priv->ring[RCS]) {
			DRM_DEBUG("non-0 rel constants mode on non-RCS\n");
			ret = -EINVAL;
			goto error;
		}

		if (instp_mode != dev_priv->relative_constants_mode) {
			if (INTEL_INFO(dev)->gen < 4) {
				DRM_DEBUG("no rel constants on pre-gen4\n");
				ret = -EINVAL;
				goto error;
			}

			if (INTEL_INFO(dev)->gen > 5 &&
			    instp_mode == I915_EXEC_CONSTANTS_REL_SURFACE) {
				DRM_DEBUG("rel surface constants mode invalid on gen5+\n");
				ret = -EINVAL;
				goto error;
			}

			/* The HW changed the meaning on this bit on gen6 */
			if (INTEL_INFO(dev)->gen >= 6)
				instp_mask &= ~I915_EXEC_CONSTANTS_REL_SURFACE;
		}
		break;
	default:
		DRM_DEBUG("execbuf with unknown constants: %d\n", instp_mode);
		ret = -EINVAL;
		goto error;
	}

	if (ring == &dev_priv->ring[RCS] &&
			instp_mode != dev_priv->relative_constants_mode) {
		ret = intel_ring_begin(ring, 4);
		if (ret)
			goto error;

		intel_ring_emit(ring, MI_NOOP);
		intel_ring_emit(ring, MI_LOAD_REGISTER_IMM(1));
		intel_ring_emit(ring, INSTPM);
		intel_ring_emit(ring, instp_mask << 16 | instp_mode);
		intel_ring_advance(ring);

		dev_priv->relative_constants_mode = instp_mode;
	}

	if (args->flags & I915_EXEC_GEN7_SOL_RESET) {
		ret = i915_reset_gen7_sol_offsets(dev, ring);
		if (ret)
			goto error;
	}

	exec_len = args->batch_len;
	if (cliprects) {
		for (i = 0; i < args->num_cliprects; i++) {
			ret = i915_emit_box(ring, &cliprects[i],
					    args->DR1, args->DR4);
			if (ret)
				goto error;

			ret = ring->dispatch_execbuffer(ring,
							exec_start, exec_len,
							flags);
			if (ret)
				goto error;
		}
	} else {
		ret = ring->dispatch_execbuffer(ring,
						exec_start, exec_len,
						flags);
		if (ret)
			return ret;
	}

	trace_i915_gem_ring_dispatch(intel_ring_get_request(ring), flags);

	i915_gem_execbuffer_move_to_active(vmas, ring);
	i915_gem_execbuffer_retire_commands(dev, file, ring, batch_obj);

error:
	kfree(cliprects);
	return ret;
}

/**
 * Find one BSD ring to dispatch the corresponding BSD command.
 * The Ring ID is returned.
 */
static int gen8_dispatch_bsd_ring(struct drm_device *dev,
				  struct drm_file *file)
{
	struct drm_i915_private *dev_priv = dev->dev_private;
	struct drm_i915_file_private *file_priv = file->driver_priv;

	/* Check whether the file_priv is using one ring */
	if (file_priv->bsd_ring)
		return file_priv->bsd_ring->id;
	else {
		/* If no, use the ping-pong mechanism to select one ring */
		int ring_id;

		mutex_lock(&dev->struct_mutex);
		if (dev_priv->mm.bsd_ring_dispatch_index == 0) {
			ring_id = VCS;
			dev_priv->mm.bsd_ring_dispatch_index = 1;
		} else {
			ring_id = VCS2;
			dev_priv->mm.bsd_ring_dispatch_index = 0;
		}
		file_priv->bsd_ring = &dev_priv->ring[ring_id];
		mutex_unlock(&dev->struct_mutex);
		return ring_id;
	}
}

static struct drm_i915_gem_object *
eb_get_batch(struct eb_vmas *eb)
{
	struct i915_vma *vma = list_entry(eb->vmas.prev, typeof(*vma), exec_list);

	/*
	 * SNA is doing fancy tricks with compressing batch buffers, which leads
	 * to negative relocation deltas. Usually that works out ok since the
	 * relocate address is still positive, except when the batch is placed
	 * very low in the GTT. Ensure this doesn't happen.
	 *
	 * Note that actual hangs have only been observed on gen7, but for
	 * paranoia do it everywhere.
	 */
	vma->exec_entry->flags |= __EXEC_OBJECT_NEEDS_BIAS;

	return vma->obj;
}

static int
i915_gem_do_execbuffer(struct drm_device *dev, void *data,
		       struct drm_file *file,
		       struct drm_i915_gem_execbuffer2 *args,
		       struct drm_i915_gem_exec_object2 *exec)
{
	struct drm_i915_private *dev_priv = dev->dev_private;
	struct eb_vmas *eb;
	struct drm_i915_gem_object *batch_obj;
	struct drm_i915_gem_exec_object2 shadow_exec_entry;
	struct intel_engine_cs *ring;
	struct intel_context *ctx;
	struct i915_address_space *vm;
	const u32 ctx_id = i915_execbuffer2_get_context_id(*args);
	u64 exec_start = args->batch_start_offset;
	u32 flags;
	int ret;
	bool need_relocs;

	if (!i915_gem_check_execbuffer(args))
		return -EINVAL;

	ret = validate_exec_list(dev, exec, args->buffer_count);
	if (ret)
		return ret;

	flags = 0;
	if (args->flags & I915_EXEC_SECURE) {
		if (!file->is_master || !capable(CAP_SYS_ADMIN))
		    return -EPERM;

		flags |= I915_DISPATCH_SECURE;
	}
	if (args->flags & I915_EXEC_IS_PINNED)
		flags |= I915_DISPATCH_PINNED;

	if ((args->flags & I915_EXEC_RING_MASK) > LAST_USER_RING) {
		DRM_DEBUG("execbuf with unknown ring: %d\n",
			  (int)(args->flags & I915_EXEC_RING_MASK));
		return -EINVAL;
	}

	if ((args->flags & I915_EXEC_RING_MASK) == I915_EXEC_DEFAULT)
		ring = &dev_priv->ring[RCS];
	else if ((args->flags & I915_EXEC_RING_MASK) == I915_EXEC_BSD) {
		if (HAS_BSD2(dev)) {
			int ring_id;
			ring_id = gen8_dispatch_bsd_ring(dev, file);
			ring = &dev_priv->ring[ring_id];
		} else
			ring = &dev_priv->ring[VCS];
	} else
		ring = &dev_priv->ring[(args->flags & I915_EXEC_RING_MASK) - 1];

	if (!intel_ring_initialized(ring)) {
		DRM_DEBUG("execbuf with invalid ring: %d\n",
			  (int)(args->flags & I915_EXEC_RING_MASK));
		return -EINVAL;
	}

	if (args->buffer_count < 1) {
		DRM_DEBUG("execbuf with %d buffers\n", args->buffer_count);
		return -EINVAL;
	}

	intel_runtime_pm_get(dev_priv);

	ret = i915_mutex_lock_interruptible(dev);
	if (ret)
		goto pre_mutex_err;

	ctx = i915_gem_validate_context(dev, file, ring, ctx_id);
	if (IS_ERR(ctx)) {
		mutex_unlock(&dev->struct_mutex);
		ret = PTR_ERR(ctx);
		goto pre_mutex_err;
	}

	i915_gem_context_reference(ctx);

	if (ctx->ppgtt)
		vm = &ctx->ppgtt->base;
	else
		vm = &dev_priv->gtt.base;

	eb = eb_create(args);
	if (eb == NULL) {
		i915_gem_context_unreference(ctx);
		mutex_unlock(&dev->struct_mutex);
		ret = -ENOMEM;
		goto pre_mutex_err;
	}

	/* Look up object handles */
	ret = eb_lookup_vmas(eb, exec, args, vm, file);
	if (ret)
		goto err;

	/* take note of the batch buffer before we might reorder the lists */
	batch_obj = eb_get_batch(eb);

	/* Move the objects en-masse into the GTT, evicting if necessary. */
	need_relocs = (args->flags & I915_EXEC_NO_RELOC) == 0;
	ret = i915_gem_execbuffer_reserve(ring, &eb->vmas, &need_relocs);
	if (ret)
		goto err;

	/* The objects are in their final locations, apply the relocations. */
	if (need_relocs)
		ret = i915_gem_execbuffer_relocate(eb);
	if (ret) {
		if (ret == -EFAULT) {
			ret = i915_gem_execbuffer_relocate_slow(dev, args, file, ring,
								eb, exec);
			BUG_ON(!mutex_is_locked(&dev->struct_mutex));
		}
		if (ret)
			goto err;
	}

	/* Set the pending read domains for the batch buffer to COMMAND */
	if (batch_obj->base.pending_write_domain) {
		DRM_DEBUG("Attempting to use self-modifying batch buffer\n");
		ret = -EINVAL;
		goto err;
	}

	if (i915_needs_cmd_parser(ring)) {
		batch_obj = i915_gem_execbuffer_parse(ring,
						      &shadow_exec_entry,
						      eb,
						      batch_obj,
						      args->batch_start_offset,
						      args->batch_len,
						      file->is_master,
						      &flags);
		if (IS_ERR(batch_obj)) {
			ret = PTR_ERR(batch_obj);
			goto err;
		}
	}

	batch_obj->base.pending_read_domains |= I915_GEM_DOMAIN_COMMAND;

	/* snb/ivb/vlv conflate the "batch in ppgtt" bit with the "non-secure
	 * batch" bit. Hence we need to pin secure batches into the global gtt.
	 * hsw should have this fixed, but bdw mucks it up again. */
	if (flags & I915_DISPATCH_SECURE) {
		/*
		 * So on first glance it looks freaky that we pin the batch here
		 * outside of the reservation loop. But:
		 * - The batch is already pinned into the relevant ppgtt, so we
		 *   already have the backing storage fully allocated.
		 * - No other BO uses the global gtt (well contexts, but meh),
		 *   so we don't really have issues with mutliple objects not
		 *   fitting due to fragmentation.
		 * So this is actually safe.
		 */
		ret = i915_gem_obj_ggtt_pin(batch_obj, 0, 0);
		if (ret)
			goto err;

		exec_start += i915_gem_obj_ggtt_offset(batch_obj);
	} else
		exec_start += i915_gem_obj_offset(batch_obj, vm);

	ret = dev_priv->gt.do_execbuf(dev, file, ring, ctx, args,
				      &eb->vmas, batch_obj, exec_start, flags);

	/*
	 * FIXME: We crucially rely upon the active tracking for the (ppgtt)
	 * batch vma for correctness. For less ugly and less fragility this
	 * needs to be adjusted to also track the ggtt batch vma properly as
	 * active.
	 */
	if (flags & I915_DISPATCH_SECURE)
		i915_gem_object_ggtt_unpin(batch_obj);
err:
	/* the request owns the ref now */
	i915_gem_context_unreference(ctx);
	eb_destroy(eb);

	mutex_unlock(&dev->struct_mutex);

pre_mutex_err:
	/* intel_gpu_busy should also get a ref, so it will free when the device
	 * is really idle. */
	intel_runtime_pm_put(dev_priv);
	return ret;
}

/*
 * Legacy execbuffer just creates an exec2 list from the original exec object
 * list array and passes it to the real function.
 */
int
i915_gem_execbuffer(struct drm_device *dev, void *data,
		    struct drm_file *file)
{
	struct drm_i915_gem_execbuffer *args = data;
	struct drm_i915_gem_execbuffer2 exec2;
	struct drm_i915_gem_exec_object *exec_list = NULL;
	struct drm_i915_gem_exec_object2 *exec2_list = NULL;
	int ret, i;

	if (args->buffer_count < 1) {
		DRM_DEBUG("execbuf with %d buffers\n", args->buffer_count);
		return -EINVAL;
	}

	/* Copy in the exec list from userland */
	exec_list = drm_malloc_ab(sizeof(*exec_list), args->buffer_count);
	exec2_list = drm_malloc_ab(sizeof(*exec2_list), args->buffer_count);
	if (exec_list == NULL || exec2_list == NULL) {
		DRM_DEBUG("Failed to allocate exec list for %d buffers\n",
			  args->buffer_count);
		drm_free_large(exec_list);
		drm_free_large(exec2_list);
		return -ENOMEM;
	}
	ret = copy_from_user(exec_list,
			     to_user_ptr(args->buffers_ptr),
			     sizeof(*exec_list) * args->buffer_count);
	if (ret != 0) {
		DRM_DEBUG("copy %d exec entries failed %d\n",
			  args->buffer_count, ret);
		drm_free_large(exec_list);
		drm_free_large(exec2_list);
		return -EFAULT;
	}

	for (i = 0; i < args->buffer_count; i++) {
		exec2_list[i].handle = exec_list[i].handle;
		exec2_list[i].relocation_count = exec_list[i].relocation_count;
		exec2_list[i].relocs_ptr = exec_list[i].relocs_ptr;
		exec2_list[i].alignment = exec_list[i].alignment;
		exec2_list[i].offset = exec_list[i].offset;
		if (INTEL_INFO(dev)->gen < 4)
			exec2_list[i].flags = EXEC_OBJECT_NEEDS_FENCE;
		else
			exec2_list[i].flags = 0;
	}

	exec2.buffers_ptr = args->buffers_ptr;
	exec2.buffer_count = args->buffer_count;
	exec2.batch_start_offset = args->batch_start_offset;
	exec2.batch_len = args->batch_len;
	exec2.DR1 = args->DR1;
	exec2.DR4 = args->DR4;
	exec2.num_cliprects = args->num_cliprects;
	exec2.cliprects_ptr = args->cliprects_ptr;
	exec2.flags = I915_EXEC_RENDER;
	i915_execbuffer2_set_context_id(exec2, 0);

	ret = i915_gem_do_execbuffer(dev, data, file, &exec2, exec2_list);
	if (!ret) {
		struct drm_i915_gem_exec_object __user *user_exec_list =
			to_user_ptr(args->buffers_ptr);

		/* Copy the new buffer offsets back to the user's exec list. */
		for (i = 0; i < args->buffer_count; i++) {
			ret = __copy_to_user(&user_exec_list[i].offset,
					     &exec2_list[i].offset,
					     sizeof(user_exec_list[i].offset));
			if (ret) {
				ret = -EFAULT;
				DRM_DEBUG("failed to copy %d exec entries "
					  "back to user (%d)\n",
					  args->buffer_count, ret);
				break;
			}
		}
	}

	drm_free_large(exec_list);
	drm_free_large(exec2_list);
	return ret;
}

int
i915_gem_execbuffer2(struct drm_device *dev, void *data,
		     struct drm_file *file)
{
	struct drm_i915_gem_execbuffer2 *args = data;
	struct drm_i915_gem_exec_object2 *exec2_list = NULL;
	int ret;

	if (args->buffer_count < 1 ||
	    args->buffer_count > UINT_MAX / sizeof(*exec2_list)) {
		DRM_DEBUG("execbuf2 with %d buffers\n", args->buffer_count);
		return -EINVAL;
	}

	if (args->rsvd2 != 0) {
		DRM_DEBUG("dirty rvsd2 field\n");
		return -EINVAL;
	}

	exec2_list = kmalloc(sizeof(*exec2_list)*args->buffer_count,
			     GFP_TEMPORARY | __GFP_NOWARN | __GFP_NORETRY);
	if (exec2_list == NULL)
		exec2_list = drm_malloc_ab(sizeof(*exec2_list),
					   args->buffer_count);
	if (exec2_list == NULL) {
		DRM_DEBUG("Failed to allocate exec list for %d buffers\n",
			  args->buffer_count);
		return -ENOMEM;
	}
	ret = copy_from_user(exec2_list,
			     to_user_ptr(args->buffers_ptr),
			     sizeof(*exec2_list) * args->buffer_count);
	if (ret != 0) {
		DRM_DEBUG("copy %d exec entries failed %d\n",
			  args->buffer_count, ret);
		drm_free_large(exec2_list);
		return -EFAULT;
	}

	ret = i915_gem_do_execbuffer(dev, data, file, args, exec2_list);
	if (!ret) {
		/* Copy the new buffer offsets back to the user's exec list. */
		struct drm_i915_gem_exec_object2 __user *user_exec_list =
				   to_user_ptr(args->buffers_ptr);
		int i;

		for (i = 0; i < args->buffer_count; i++) {
			ret = __copy_to_user(&user_exec_list[i].offset,
					     &exec2_list[i].offset,
					     sizeof(user_exec_list[i].offset));
			if (ret) {
				ret = -EFAULT;
				DRM_DEBUG("failed to copy %d exec entries "
					  "back to user\n",
					  args->buffer_count);
				break;
			}
		}
	}

	drm_free_large(exec2_list);
	return ret;
}<|MERGE_RESOLUTION|>--- conflicted
+++ resolved
@@ -1081,10 +1081,7 @@
 {
 	struct drm_i915_private *dev_priv = to_i915(batch_obj->base.dev);
 	struct drm_i915_gem_object *shadow_batch_obj;
-<<<<<<< HEAD
-=======
 	bool need_reloc = false;
->>>>>>> 0a0c0018
 	int ret;
 
 	shadow_batch_obj = i915_gem_batch_pool_get(&dev_priv->mm.batch_pool,
@@ -1110,10 +1107,7 @@
 		vma->exec_entry = shadow_exec_entry;
 		vma->exec_entry->flags = __EXEC_OBJECT_PURGEABLE;
 		drm_gem_object_reference(&shadow_batch_obj->base);
-<<<<<<< HEAD
-=======
 		i915_gem_execbuffer_reserve_vma(vma, ring, &need_reloc);
->>>>>>> 0a0c0018
 		list_add_tail(&vma->exec_list, &eb->vmas);
 
 		shadow_batch_obj->base.pending_read_domains =
