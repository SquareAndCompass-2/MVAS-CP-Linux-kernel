--- conflicted
+++ resolved
@@ -16,15 +16,7 @@
 #include <linux/dmi.h>
 #include <linux/jiffies.h>
 #include <linux/err.h>
-<<<<<<< HEAD
-
-#include <acpi/acpi.h>
-#include <acpi/acpi_drivers.h>
-#include <acpi/acpi_bus.h>
-
-=======
 #include <linux/acpi.h>
->>>>>>> f8a571b2
 
 #define ATK_HID "ATK0110"
 
